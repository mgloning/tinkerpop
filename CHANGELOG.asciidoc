////
Licensed to the Apache Software Foundation (ASF) under one or more
contributor license agreements.  See the NOTICE file distributed with
this work for additional information regarding copyright ownership.
The ASF licenses this file to You under the Apache License, Version 2.0
(the "License"); you may not use this file except in compliance with
the License.  You may obtain a copy of the License at

  http://www.apache.org/licenses/LICENSE-2.0

Unless required by applicable law or agreed to in writing, software
distributed under the License is distributed on an "AS IS" BASIS,
WITHOUT WARRANTIES OR CONDITIONS OF ANY KIND, either express or implied.
See the License for the specific language governing permissions and
limitations under the License.
////
= TinkerPop3 CHANGELOG

== TinkerPop 3.3.0 (Gremlin Symphony #40 in G Minor)

image::https://raw.githubusercontent.com/apache/tinkerpop/master/docs/static/images/gremlin-mozart.png[width=185]

[[release-3-3-8]]
=== TinkerPop 3.3.8 (Release Date: NOT OFFICIALLY RELEASED YET)

* Provided support for `withComputer()` in gremlin-javascript.
* Bump to Groovy 2.4.17.
* Bump to Jackson 2.9.9.
* Improved error messaging when an attempt is made to serialize multi-properties to GraphML.
* Improved exception and messaging for gt/gte/lt/lte when one of the object isn't a `Comparable`.
* Added test infrastructure to check for storage iterator leak.
* Fixed multiple iterator leaks in query processor.
<<<<<<< HEAD
* Changed default keep-alive time for driver to 3 minutes.
* Fixed bug where server-side keep-alive was not always disabled when its setting was zero.
=======
* Fixed `optional()` so that the child traversal is treated as local.
>>>>>>> 1de184f8
* Improved error messaging for invalid inputs to the TinkerGraph `IdManager` instances.
* Forced replacement of connections in Java driver for certain exception types that seem to ultimately kill the connection.
* Changed the `reverse()` of `desc` and `asc` on `Order` to not use the deprecated `decr` and `incr`.
* Fixed bug in `MatchStep` where the correct was not properly determined.
* Fixed bug where client/server exception mismatch when server throw StackOverflowError
* Prevent exception when closing a session that doesn't exist
* Allow predicates and traversals to be used as options in `BranchStep`.

[[release-3-3-7]]
=== TinkerPop 3.3.7 (Release Date: May 28, 2019)

* Developed DSL pattern for gremlin-javascript.
* Generated uberjar artifact for Gremlin Console.
* Improved folding of `property()` step into related mutating steps.
* Added `inject()` to steps generated on the DSL `TraversalSource`.
* Removed `gperfutils` dependencies from Gremlin Console.
* Fixed `PartitionStrategy` when setting vertex label and having `includeMetaProperties` configured to `true`.
* Ensure `gremlin.sh` works when directories contain spaces.
* Prevented client-side hangs if metadata generation fails on the server.
* Fixed bug with `EventStrategy` in relation to `addE()` where detachment was not happening properly.
* Ensured that `gremlin.sh` works when directories contain spaces.
* Fixed bug in detachment of `Path` where embedded collection objects would prevent that process.
* Enabled `ctrl+c` to interrupt long running processes in Gremlin Console.
* Quieted "host unavailable" warnings for both the driver and Gremlin Console.
* Fixed construction of `g:List` from arrays in gremlin-javascript.
* Fixed bug in `GremlinGroovyScriptEngine` interpreter mode around class definitions.
* Implemented `EdgeLabelVerificationStrategy`.
* Fixed behavior of `P` for `within()` and `without()` in GLVs to be consistent with Java when using varargs.
* Cleared the input buffer after exceptions in Gremlin Console.
* Added parameter to configure the `processor` in the gremlin-javascript `client` constructor.

==== Bugs

* TINKERPOP-2112 Folding in property() step is not being optimally performed
* TINKERPOP-2180 gremlin.sh doesn't work when directories contain spaces
* TINKERPOP-2183 InterpreterModeASTTransformation needs to be more specific about what it transforms
* TINKERPOP-2194 Enforcing an order on properties in one test method of ChooseTest
* TINKERPOP-2196 PartitionStrategy with includeMetaProperties(true) can't add labeled vertex
* TINKERPOP-2198 Documentation for Store contradicts itself
* TINKERPOP-2199 within step does not work with more than two parameters with python
* TINKERPOP-2200 AddEdgeStartStep used DetachedFactory.detach instead of EventStrategy.detach
* TINKERPOP-2204 Client receives no response on failed request
* TINKERPOP-2206 Certain types in javascript don't appear to serialize with a GraphSON type
* TINKERPOP-2212 Path is not detaching properly under certain conditions

==== Improvements

* TINKERPOP-2089 Javascript DSL support
* TINKERPOP-2179 Have o.a.t.g.driver.ser.SerializationException extend IOException
* TINKERPOP-2181 Allow ctrl+c to break out of a long running process in Gremlin Console
* TINKERPOP-2182 Remove gperfutils from Gremlin Console *(breaking)*
* TINKERPOP-2191 Implement EdgeLabelVerificationStrategy
* TINKERPOP-2211 Provide API to add per request option for a bytecode

[[release-3-3-6]]
=== TinkerPop 3.3.6 (Release Date: March 18, 2019)

* Docker images use user `gremlin` instead of `root`
* Added a new `ResponseStatusCode` for client-side serialization errors.
* Refactored use of `commons-lang` to use `common-lang3` only, though dependencies may still use `commons-lang`.
* Bumped `commons-lang3` to 3.8.1.
* Improved handling of client-side serialization errors that were formerly just being logged rather than being raised.
* Add Python `TraversalMetrics` and `Metrics` deserializers.
* Masked sensitive configuration options in the logs of `KryoShimServiceLoader`.
* Added `globalFunctionCacheEnabled` to the `GroovyCompilerGremlinPlugin` to allow that cache to be disabled.
* Added `globalFunctionCacheEnabled` override to `SessionOpProcessor` configuration.
* Added status code to `GremlinServerError` so that it would be more directly accessible during failures.
* Added GraphSON serialization support for `Duration`, `Char`, `ByteBuffer`, `Byte`, `BigInteger` and `BigDecimal` in `gremlin-python`.
* Added `ProfilingAware` interface to allow steps to be notified that `profile()` was being called.
* Fixed bug where `profile()` could produce negative timings when `group()` contained a reducing barrier.
* Improved logic determining the dead or alive state of a Java driver `Connection`.
* Improved handling of dead connections and the availability of hosts.
* Bumped `httpclient` to 4.5.7.
* Bumped `slf4j` to 1.7.25.
* Bumped `commons-codec` to 1.12.
* Fixed partial response failures when using authentication in `gremlin-python`.
* Fixed concurrency issues in `TraverserSet.toString()` and `ObjectWritable.toString()`.
* Fixed a bug in `InlineFilterStrategy` that mixed up and's and or's when folding merging conditions together.
* Fixed a bug in `PartitionStrategy` where `addE()` as a start step was not applying the partition.
* Improved handling of failing `Authenticator` instances thus improving server responses to drivers.
* Improved performance of `JavaTranslator` by reducing calls to `Method.getParameters()`.
* Implemented `EarlyLimitStrategy` which is supposed to significantly reduce backend operations for queries that use `range()`.
* Reduced chance of hash collisions in `Bytecode` and its inner classes.
* Added `Symbol.asyncIterator` member to the `Traversal` class to provide support for `await ... of` loops (async iterables).

==== Bugs

* TINKERPOP-2081 PersistedOutputRDD materialises rdd lazily with Spark 2.x
* TINKERPOP-2091 Wrong/Missing feature requirements in StructureStandardTestSuite
* TINKERPOP-2094 Gremlin Driver Cluster Builder serializer method does not use mimeType as suggested
* TINKERPOP-2095 GroupStep looks for irrelevant barrier steps
* TINKERPOP-2096 gremlinpython: AttributeError when connection is closed before result is received
* TINKERPOP-2100 coalesce() creating unexpected results when used with order()
* TINKERPOP-2105 Gremlin-Python connection not returned back to the pool on exception from gremlin server
* TINKERPOP-2113 P.Within() doesn't work when given a List argument

==== Improvements

* TINKERPOP-1889 JavaScript GLV: Use heartbeat to prevent connection timeout
* TINKERPOP-2010 Generate jsdoc for gremlin-javascript
* TINKERPOP-2013 Process tests that are auto-ignored stink
* TINKERPOP-2018 Generate API docs for Gremlin.Net
* TINKERPOP-2038 Make groovy script cache size configurable
* TINKERPOP-2050 Add a :bytecode command to Gremlin Console
* TINKERPOP-2062 Add Traversal class to CoreImports
* TINKERPOP-2065 Optimize iterate() for remote traversals
* TINKERPOP-2067 Allow getting raw data from Gremlin.Net.Driver.IGremlinClient
* TINKERPOP-2068 Bump Jackson Databind 2.9.7
* TINKERPOP-2069 Document configuration of Gremlin.Net
* TINKERPOP-2070 gremlin-javascript: Introduce Connection representation
* TINKERPOP-2071 gremlin-python: the graphson deserializer for g:Set should return a python set
* TINKERPOP-2073 Generate tabs for static code blocks
* TINKERPOP-2074 Ensure that only NuGet packages for the current version are pushed
* TINKERPOP-2077 VertexProgram.Builder should have a default create() method with no Graph
* TINKERPOP-2078 Hide use of EmptyGraph or RemoteGraph behind a more unified method for TraversalSource construction
* TINKERPOP-2084 For remote requests in console display the remote stack trace
* TINKERPOP-2092 Deprecate default GraphSON serializer fields
* TINKERPOP-2097 Create a DriverRemoteConnection with an initialized Client
* TINKERPOP-2102 Deprecate static fields on TraversalSource related to remoting
* TINKERPOP-2106 When gremlin executes timeout, throw TimeoutException instead of TraversalInterruptedException/InterruptedIOException
* TINKERPOP-2110 Allow Connection on Different Path (from /gremlin)
* TINKERPOP-2114 Document common Gremlin anti-patterns
* TINKERPOP-2118 Bump to Groovy 2.4.16
* TINKERPOP-2121 Bump Jackson Databind 2.9.8

[[release-3-3-5]]
=== TinkerPop 3.3.5 (Release Date: January 2, 2019)

This release also includes changes from <<release-3-2-11, 3.2.11>>.

* Fixed and/or folding in `InlineFilterStrategy`.
* Fixed configuration and serialization of `SubgraphStrategy` which was missing the `checkAdjacentVertices` flag.
* Captured `TraversalInterruptionException` and converted to `TimeoutException` for `GremlinExecutor`.
* Fixed a bug in `CoalesceStep` which squared the bulk if the step followed a `Barrier` step.
* Fixed a bug in `GroupStep` that assigned wrong reducing bi-operators
* Added `:bytecode` command to help developers debugging `Bytecode`-based traversals.
* Added option to set the path for the URI on the Java driver.
* Fixed `PersistedOutputRDD` to eager persist RDD by adding `count()` action calls.
* Deserialized `g:Set` to a Python `Set` in GraphSON in `gremlin-python`.
* Deprecated `StarGraph.builder()` and `StarGraph.Builder.build()` in favor of the more common "builder" patterns of `build()` and `create()` respectively.
* Deprecated `Serializers.DEFAULT_RESULT_SERIALIZER` and `DEFAULT_REQUEST_SERIALIZER`.
* Deprecated `TraversalSource#GREMLIN_REMOTE` and `TraversalSource#GREMLIN_REMOTE_CONNECTION_CLASS` moving them to `RemoteConnection`.
* Fixed the setting of the default label for a `ReferenceVertex` when the original vertex was of type `ComputerAdjacentVertex`.
* Changed Java driver to expect a generic `RemoteTraverser` object rather than the specific `DefaultRemoteTraverser`.
* Better handled server disconnect condition for the `gremlin-python` driver by throwing a clear exception.
* Display the remote stack trace in the Gremlin Console when scripts sent to the server fail.
* Added `AnonymousTraversalSource` which provides a more unified means of constructing a `TraversalSource`.
* Added `DriverRemoteConnection.using(Client)` to provide users better control over the number of connections being created.
* Changed behavior of GraphSON deserializer in gremlin-python such that `g:Set` returns a Python `Set`.
* Bumped to Groovy 2.4.16.
* Fixed bug that prevented `TraversalExplanation` from serializing properly with GraphSON.
* Changed behavior of `iterate()` in Python, Javascript and .NET to send `none()` thus avoiding unnecessary results being returned.
* Provided for a configurable class map cache in the `GremlinGroovyScriptEngine` and exposed that in Gremlin Server.
* `GraphProvider` instances can be annotated with `OptOut` configurations that will be applied in addition to the `OptOut` instances on a `Graph`.

==== Bugs

* TINKERPOP-2081 PersistedOutputRDD materialises rdd lazily with Spark 2.x
* TINKERPOP-2091 Wrong/Missing feature requirements in StructureStandardTestSuite
* TINKERPOP-2094 Gremlin Driver Cluster Builder serializer method does not use mimeType as suggested
* TINKERPOP-2095 GroupStep looks for irrelevant barrier steps
* TINKERPOP-2096 gremlinpython: AttributeError when connection is closed before result is received
* TINKERPOP-2100 coalesce() creating unexpected results when used with order()
* TINKERPOP-2113 P.Within() doesn't work when given a List argument

==== Improvements

* TINKERPOP-1889 JavaScript GLV: Use heartbeat to prevent connection timeout
* TINKERPOP-2010 Generate jsdoc for gremlin-javascript
* TINKERPOP-2013 Process tests that are auto-ignored stink
* TINKERPOP-2018 Generate API docs for Gremlin.Net
* TINKERPOP-2038 Make groovy script cache size configurable
* TINKERPOP-2050 Add a :bytecode command to Gremlin Console
* TINKERPOP-2062 Add Traversal class to CoreImports
* TINKERPOP-2065 Optimize iterate() for remote traversals
* TINKERPOP-2067 Allow getting raw data from Gremlin.Net.Driver.IGremlinClient
* TINKERPOP-2069 Document configuration of Gremlin.Net
* TINKERPOP-2070 gremlin-javascript: Introduce Connection representation
* TINKERPOP-2071 gremlin-python: the graphson deserializer for g:Set should return a python set
* TINKERPOP-2073 Generate tabs for static code blocks
* TINKERPOP-2074 Ensure that only NuGet packages for the current version are pushed
* TINKERPOP-2077 VertexProgram.Builder should have a default create() method with no Graph
* TINKERPOP-2078 Hide use of EmptyGraph or RemoteGraph behind a more unified method for TraversalSource construction
* TINKERPOP-2084 For remote requests in console display the remote stack trace
* TINKERPOP-2092 Deprecate default GraphSON serializer fields
* TINKERPOP-2097 Create a DriverRemoteConnection with an initialized Client
* TINKERPOP-2102 Deprecate static fields on TraversalSource related to remoting
* TINKERPOP-2106 When gremlin executes timeout, throw TimeoutException instead of TraversalInterruptedException/InterruptedIOException
* TINKERPOP-2110 Allow Connection on Different Path (from /gremlin)
* TINKERPOP-2114 Document common Gremlin anti-patterns
* TINKERPOP-2118 Bump to Groovy 2.4.16
* TINKERPOP-2121 Bump Jackson Databind 2.9.8

[[release-3-3-4]]
=== TinkerPop 3.3.4 (Release Date: October 15, 2018)

This release also includes changes from <<release-3-2-10, 3.2.10>>.

* Added synchronized `Map` to Gryo 3.0 registrations.
* Removed `timedInterrupt` from documentation as a way to timeout.
* Deprecated `Order` for `incr` and `decr` in favor of `asc` and `desc`.
* Fixed bug in `math()` for OLAP where `ComputerVerificationStrategy` was incorrectly detecting path label access and preventing execution.

==== Bugs

* TINKERPOP-1898 Issue with bindings in strategies and lambdas
* TINKERPOP-1933 gremlin-python maximum recursion depth exceeded on large responses
* TINKERPOP-1958 TinkerGraphCountStrategy can return wrong counts
* TINKERPOP-1961 Duplicate copies of images directory in docs
* TINKERPOP-1962 GroovyTranslator doesn't handle empty maps
* TINKERPOP-1963 Use of reducing step in choose()
* TINKERPOP-1972 inject() tests are throwing exceptions in .NET GLV tests
* TINKERPOP-1978 Check for Websocket connection state when retrieved from Connection Pool missing
* TINKERPOP-1979 Several OLAP issues in MathStep
* TINKERPOP-1988 minor error in documentation
* TINKERPOP-1999 [Java][gremlin-driver] Query to a remote server via the websocket client hangs indefinitely if the server becomes unavailable
* TINKERPOP-2005 Intermittent NullPointerException in response handling
* TINKERPOP-2009 Pick.any and Pick.none should be exposed in Gremlin-JavaScript
* TINKERPOP-2021 Prevent maximum recursion depth failure
* TINKERPOP-2030 KeepAlive task executed for every Connection.write call
* TINKERPOP-2032 Update jython-standalone
* TINKERPOP-2044 Cannot reconnect to Azure cosmos host that becomes available again

==== Improvements

* TINKERPOP-1113 GraphComputer subclasses should support native methods
* TINKERPOP-1365 Log the seed used to initialize Random in tests
* TINKERPOP-1447 Add some JavaScript intelligence to the documentation so that comments and output are not copied in a copy paste
* TINKERPOP-1595 Go through TraversalVertexProgram with a profile and optimize.
* TINKERPOP-1778 Do not promote timedInterrupt option for Gremlin Server script processing
* TINKERPOP-1780 Add authentication tests for gremlin-python
* TINKERPOP-1836 .NET sample project
* TINKERPOP-1841 Include Python GLV tests on TravisCI
* TINKERPOP-1864 Gremlin Python tests for GraphSON 2.0 and 3.0
* TINKERPOP-1897 Provide Docker images of Gremlin Server and Console
* TINKERPOP-1945 Add support for extended GraphSon types to Gremlin.net
* TINKERPOP-1951 gremlin-server.bat doesn't support paths containing spaces
* TINKERPOP-1956 Deprecate Order incr/decr for asc/desc
* TINKERPOP-1959 Provide a way to submit scripts to the server in gremlin-javascript
* TINKERPOP-1968 Refactor elements of Gremlin Server testing
* TINKERPOP-1976 Include Computer tests for GLVs
* TINKERPOP-1977 Gremlin-JavaScript: Support SASL authentication
* TINKERPOP-1985 Update position on bulk loading
* TINKERPOP-1989 Preserve order that plugins are applied in Gremlin Console
* TINKERPOP-1995 DriverRemoteConnection close() method returns undefined
* TINKERPOP-2011 Use NumberHelper on choose()
* TINKERPOP-2012 Target .NET Standard 2.0 for Gremlin.Net
* TINKERPOP-2015 Allow users to configure the WebSocket connections
* TINKERPOP-2016 Upgrade Jackson FasterXML to 2.9.5 or later to fix security vulnerability
* TINKERPOP-2017 Check for Column in by()
* TINKERPOP-2022 Cluster SSL should trust default ca certs by default
* TINKERPOP-2023 Gremlin Server should not create self-signed certs *(breaking)*
* TINKERPOP-2024 Gremlin Server Application archetype should connect via withRemote
* TINKERPOP-2025 Change to SHA-256/512 and drop SHA-1 for releases
* TINKERPOP-2026 Gremlin.Net.Driver should check ClientWebSocket.State before closing
* TINKERPOP-2034 Register synchronizedMap() with Gryo
* TINKERPOP-2035 Gremlin-JavaScript: Pass custom headers to the websocket connection
* TINKERPOP-2040 Improve flexibility of GroovyTranslator to handle custom types
* TINKERPOP-2045 Remove non-indy groovy dependencies
* TINKERPOP-2055 Provide support for special number cases like Infinity in GraphSON
* TINKERPOP-2056 Use NumberHelper in Compare

[[release-3-3-3]]
=== TinkerPop 3.3.3 (Release Date: May 8, 2018)

This release also includes changes from <<release-3-2-9, 3.2.9>>.

* Implemented `TraversalSelectStep` which allows to `select()` runtime-generated keys.
* Coerced `BulkSet` to `g:List` in GraphSON 3.0.
* Deprecated `CredentialsGraph` DSL in favor of `CredentialsTraversalDsl` which uses the recommended method for Gremlin DSL development.
* Allowed `iterate()` to be called after `profile()`.

==== Bugs

* TINKERPOP-1869 Profile step and iterate do not play nicely with each other
* TINKERPOP-1927 Gherkin scenario expects list with duplicates, but receives g:Set
* TINKERPOP-1947 Path history isn't preserved for keys in mutations

==== Improvements

* TINKERPOP-1628 Implement TraversalSelectStep
* TINKERPOP-1755 No docs for ReferenceElements
* TINKERPOP-1903 Credentials DSL should use the Java annotation processor
* TINKERPOP-1912 Remove MD5 checksums
* TINKERPOP-1934 Bump to latest version of httpclient
* TINKERPOP-1936 Performance enhancement to Bytecode deserialization
* TINKERPOP-1943 JavaScript GLV: Support GraphSON3
* TINKERPOP-1944 JavaScript GLV: DriverRemoteConnection is not exported in the root module
* TINKERPOP-1950 Traversal construction performance enhancements
* TINKERPOP-1953 Bump to Groovy 2.4.15

[[release-3-3-2]]
=== TinkerPop 3.3.2 (Release Date: April 2, 2018)

This release also includes changes from <<release-3-2-8, 3.2.8>>.

* Fixed regression issue where the HTTPChannelizer doesn't instantiate the specified AuthenticationHandler.
* Defaulted GLV tests for gremlin-python to run for GraphSON 3.0.
* Fixed a bug with `Tree` serialization in GraphSON 3.0.
* In gremlin-python, the GraphSON 3.0 `g:Set` type is now deserialized to `List`.

==== Bugs

* TINKERPOP-1053 installed plugins are placed in a directory relative to where gremlin.sh is started
* TINKERPOP-1509 Failing test case for tree serialization
* TINKERPOP-1738 Proper functioning of GraphSONReader depends on order of elements in String representation
* TINKERPOP-1758 RemoteStrategy should be before all other DecorationStrategies.
* TINKERPOP-1855 Update Rexster links
* TINKERPOP-1858 HttpChannelizer regression: Does not create specified AuthenticationHandler
* TINKERPOP-1859 Complex instance of P not serializing to bytecode properly
* TINKERPOP-1860 valueMap(True) result in error in gremlin-python
* TINKERPOP-1862 TinkerGraph VertexProgram message passing doesn't work properly when using Direction.BOTH
* TINKERPOP-1867 union() can produce extra traversers
* TINKERPOP-1872 Apply edgeFunction in SparkMessenger
* TINKERPOP-1873 min() and max() work only in the range of Integer values
* TINKERPOP-1874 P does not appear to be serialized consistently in GraphSON
* TINKERPOP-1875 Gremlin-Python only aggregates to list when using GraphSON3
* TINKERPOP-1879 Gremlin Console does not resepect equal sign for flag argument assignments
* TINKERPOP-1880 Gremlin.NET Strong name signature could not be verified. (HRESULT: 0x80131045)
* TINKERPOP-1883 gremlinpython future will never return
* TINKERPOP-1890 getAnonymousTraversalClass() is not being generated for Java DSLs
* TINKERPOP-1891 Serialization of P.not() for gremlin-javascript
* TINKERPOP-1892 GLV test failures for .NET
* TINKERPOP-1894 GraphSONMessageSerializerV2d0 fails to deserialize valid P.not()
* TINKERPOP-1896 gremlin-python lambdas error
* TINKERPOP-1907 Fix failing GLV test for withSack() in .NET
* TINKERPOP-1917 gx:BigDecimal serialization broken in Gremlin.Net on systems with ',' as decimal separator
* TINKERPOP-1918 Scenarios fail because of wrong numerical types
* TINKERPOP-1919 Gherkin runner doesn't work with P.And() and P.Or() in Gremlin.Net
* TINKERPOP-1920 Tests fail because P.Within() arguments are wrapped in an array in Gremlin.Net
* TINKERPOP-1922 Gherkin features fail that contain P.not() in Gremlin.Net

==== Improvements

* TINKERPOP-1357 Centrality Recipes should mention pageRank and OLAP.
* TINKERPOP-1489 Provide a Javascript Gremlin Language Variant
* TINKERPOP-1586 SubgraphStrategy in OLAP
* TINKERPOP-1726 Support WebSockets ping/pong keep-alive in Gremlin server
* TINKERPOP-1842 iterate() missing in terminal steps documentation
* TINKERPOP-1844 Python GLV test should run for GraphSON 3.0 *(breaking)*
* TINKERPOP-1850 Range step has undocumented special values
* TINKERPOP-1854 Support lambdas in Gremlin.Net
* TINKERPOP-1857 GLV test suite consistency and completeness
* TINKERPOP-1863 Delaying the setting of requestId till the RequestMessage instantiation time
* TINKERPOP-1865 Run Gremlin .NET GLV tests with GraphSON 3.0
* TINKERPOP-1866 Support g:T for .NET
* TINKERPOP-1868 Support inject source step in Gremlin.Net
* TINKERPOP-1870 n^2 synchronious operation in OLAP WorkerExecutor.execute() method
* TINKERPOP-1871 Exception handling is slow in element  ReferenceElement creation
* TINKERPOP-1877 Add new graph data for specialized testing scenarios
* TINKERPOP-1884 Bump to Netty 4.0.56.Final
* TINKERPOP-1885 Various Gremlin.Net documentation updates
* TINKERPOP-1901 Enable usage of enums in more steps in Gremlin.Net
* TINKERPOP-1908 Bump to Groovy 2.4.14
* TINKERPOP-1911 Refactor JavaTranslator to cache all reflective calls
* TINKERPOP-1914 Support construct a GremlinServer instance from gremlin executor service

[[release-3-3-1]]
=== TinkerPop 3.3.1 (Release Date: December 17, 2017)

This release also includes changes from <<release-3-2-7, 3.2.7>>.

* Added `NoneStep` and `Traversal.none()` for full filtering integration with `iterate()`.
* Fixed bug in serialization of `Path` for GraphSON 3.0 in `gremlin-python`.
* Added support for GraphSON 3.0 in Gremlin.Net.
* Added `math()`-step which supports scientific calculator capabilities for numbers within a traversal.
* Added missing `GraphTraversalSource.addE()`-method to `GremlinDslProcessor`.
* Changed `to()` and `from()` traversal-based steps to take a wildcard `?` instead of of `E`.
* Added `addV(traversal)` and `addE(traversal)` so that created element labels can be determined dynamically.
* `PageRankVertexProgram` supports `maxIterations` but will break out early if epsilon-based convergence occurs.
* Added support for epsilon-based convergence in `PageRankVertexProgram`.
* Fixed two major bugs in how PageRank was being calculated in `PageRankVertexProgram`.
* Added `Io.requiresVersion(Object)` to allow graph providers a way to check the `Io` type and version being constructed.
* Defaulted `IoCore.gryo()` and `IoCore.graphson()` to both use their 3.0 formats which means that `Graph.io()` will use those by default.
* Bumped Neo4j 3.2.3

==== Bugs

* TINKERPOP-1773 Lop should be created as a "software" and not a "person"
* TINKERPOP-1783 PageRank gives incorrect results for graphs with sinks *(breaking)*
* TINKERPOP-1799 Failure to serialize path() in gremlin-python
* TINKERPOP-1847 tinkergraph-gremlin dependency on gremlin-test, bad scope?

==== Improvements

* TINKERPOP-1632 Create a set of default functions
* TINKERPOP-1692 Bump to Neo4j 3.2.3
* TINKERPOP-1717 Update name and link of DynamoDB storage backend in landing page
* TINKERPOP-1730 Gremlin .NET support for GraphSON 3.0
* TINKERPOP-1767 Method for graph providers to check an IO version and type
* TINKERPOP-1793 addE() should allow dynamic edge labels
* TINKERPOP-1834 Consider iterate() as a first class step

[[release-3-3-0]]
=== TinkerPop 3.3.0 (Release Date: August 21, 2017)

This release also includes changes from <<release-3-2-6, 3.2.6>>.

* Removed previously deprecated `ScriptElementFactory`.
* Added `GraphTraversalSource.addE(String)` in support of `g.addE().from().to()`.
* Added support for `to(Vertex)` and `from(Vertex)` as a shorthand for `to(V(a))` and `from(V(b))`.
* Bumped to support Spark 2.2.0.
* Detected if type checking was required in `GremlinGroovyScriptEngine` and disabled related infrastructure if not.
* Removed previously deprecated `GraphTraversal.selectV3d0()` step.
* Removed previously deprecated `DetachedEdge(Object,String,Map,Pair,Pair)` constructor.
* Removed previously deprecated `Bindings` constructor. It is now a private constructor.
* Removed previously deprecated `TraversalSource.withBindings()`.
* Removed previously deprecated `GraphTraversal.sack(BiFunction,String)`.
* `TraversalMetrics` and `Metrics` Gryo 1.0 formats changed given internal changes to their implementations.
* Made `TraversalMetrics` safe to write to from multiple threads.
* Removed previously deprecated `TraversalSideEffects` methods.
* Removed previously deprecated `finalization.LazyBarrierStrategy` (moved to `optimization.LazyBarrierStrategy`).
* Removed previously deprecated `Constants` in Hadoop.
* Removed previously deprecated `VertexComputing.generateComputer(Graph)`.
* Removed previously deprecated `ConfigurationTraversal`.
* Established the Gryo 3.0 format.
* `GryoVersion` now includes a default `ClassResolver` to supply to the `GryoMapper`.
* `GryoClassResolver` renamed to `GryoClassResolverV1d0` which has an abstract class that for providers to extend in `AbstractGryoClassResolver`.
* Removed previously deprecated `Order` enums of `keyIncr`, `keyDecr`, `valueIncr`, and `valueDecr.`
* Removed previously deprecated `GraphTraversal.mapKeys()` step.
* Removed previously deprecated `GraphTraversal.mapValues()` step.
* Removed previously deprecated `GraphTraversal#addV(Object...)`.
* Removed previously deprecated `GraphTraversal#addE(Direction, String, String, Object...)`.
* Removed previously deprecated `GraphTraversal#addOutE(String, String, Object...)`.
* Removed previously deprecated `GraphTraversal#addInV(String, String, Object...)`.
* Removed previously deprecated `GraphTraversal.groupV3d0()` and respective `GroupSideEffectStepV3d0` and `GroupStepV3d0`.
* Removed previously deprecated `TraversalSource.Builder` class.
* Removed previously deprecated `ConnectiveP`, `AndP`, `OrP` constructors.
* Removed previously deprecated `TraversalScriptFunction` class.
* Removed previously deprecated `TraversalScriptHelper` class.
* Removed previously deprecated `ScriptEngineCache` class.
* Removed previously deprecated `CoreImports` class.
* Removed previously deprecated `GremlinJythonScriptEngine#()` constructor.
* Removed access to previously deprecated `CoreGremlinPlugin#INSTANCE` field.
* `gremlin.sh` and `gremln.bat` no longer support the option to pass a script as an argument for execution mode without using the `-i` option.
* Graphite and Ganglia are no longer packaged with the Gremlin Server distribution.
* `TransactionException` is no longer a class of `AbstractTransaction` and it extends `RuntimeException`.
* Included an ellipse on long property names that are truncated.
* Renamed `RangeByIsCountStrategy` to `CountStrategy`.
* Added more specific typing to various `__` traversal steps. E.g. `<A,Vertex>out()` is `<Vertex,Vertex>out()`.
* Updated Docker build scripts to include Python dependencies (NOTE: users should remove any previously generated TinkerPop Docker images).
* Added "attachment requisite" `VertexProperty.element()` and `Property.element()` data in GraphSON serialization.
* GraphSON 3.0 is now the default serialization format in TinkerGraph and Gremlin Server.
* Changed `ServerGremlinExecutor` to not use generics since there really is no flexibility in the kind of `ScheduledExecutorService` that will be used.
* Removed support for passing a byte array on the `sasl` parameter.
* Removed previously deprecated `GraphSONMapper$Builder#embedTypes` option.
* Removed previously deprecated `:remote config timeout max`.
* Removed previously deprecated `ConnectionPoolSettings.sessionId` and `ConnectionPoolSettings.optionalSessionId()`.
* Removed previously deprecated `reconnectInitialDelay` setting from the Java driver.
* Removed previously deprecated `useMapperFromGraph` option.
* Established the GraphSON 3.0 format with new `g:Map`, `g:List` and `g:Set` types.
* Removed previously deprecated `Io.Builder#registry(IoRegistry)` method.
* Removed previously deprecated `GryoMessageSerializerV1d0(GryoMapper)` constructor.
* Removed previously deprecated `TinkerIoRegistry`.
* Removed previously deprecated `getInstance()` methods on all TinkerPop classes.
* Removed previously deprecated `VertexPropertyFeatures.supportsAddProperty()`.
* Removed previously deprecated TinkerGraph configuration member variables.
* Removed previously deprecated `Transaction.submit(Function)`.
* Removed previously deprecated `OpSelectorHandler.errorMeter` and `AbstractEvalOpProcessor.errorMeter` fields.
* Removed previously deprecated `AbstractEvalOpProcessor.validBindingName` field.
* Removed previously deprecated `SimpleAuthenticator.CONFIG_CREDENTIALS_LOCATION` field.
* Removed previously deprecated `IteratorHandler`, `NioGremlinResponseEncoder` and `WsGremlinResponseEncoder` classes.
* Removed previously deprecated `Session.kill()` and `Session.manualKill()`.
* Removed previously deprecated `Authenticator.newSaslNegotiator()` and its method implementations in classes that were assignable to that interface.
* Removed `gremlin-groovy-test`.
* Removed previously deprecated "G" functions in `gremlin-groovy` (i.e. `GFunction`).
* Removed references to the old `GremlinPlugin` system that was in `gremlin-groovy` - the revised `GremlinPlugin` system in `gremlin-core` is the only one now in use.
* `GremlinGroovyScriptEngine` no longer implements the now removed `DependencyManager`.
* Added `Vertex`, `Edge`, `VertexProperty`, and `Property` serializers to Gremlin-Python and exposed tests that use graph object arguments.
* `Bytecode.getSourceInstructions()` and `Bytecode.getStepInstructions()` now returns `List<Instruction>` instead of `Iterable<Instruction>`.
* Added various `TraversalStrategy` registrations with `GryoMapper`.
* Fixed a naming mistake in Gremlin-Python: `IdentityRemoveStrategy` is now called `IdentityRemovalStrategy`.
* Added `TranslationStrategy` test infrastructure that verifies `Bytecode` generated from a translation is equal to the original `Bytecode`.
* Moved `NumberHelper` into the `org.apache.tinkerpop.gremlin.util` package.
* Added `Pop.mixed` instead of using `null` to represent such semantics.
* `select()`-step now defaults to using `Pop.last` instead of `Pop.mixed`.
* Added `gremlin-io-test` module to validate IO formats.
* `RequestMessage` and `ResponseMessage` are now registered with `GryoMapper` as part of the TinkerPop range of type identifiers.
* Removed previously deprecated `Console` constructor that took a `String` as an argument from `gremlin-console`.
* Removed previously deprecated `ConcurrentBindings` from `gremlin-groovy`.
* Removed previously deprecated `ScriptExecutor` from `gremlin-groovy`.
* Removed previously deprecated `SandboxExtension` from `gremlin-groovy`.
* Removed previously deprecated `GremlinGroovyScriptEngine` constructor that took `ImportCustomizerProvider` as an argument from `gremlin-groovy`.
* Removed previously deprecated `GremlinGroovyScriptEngine#plugins()` from `gremlin-groovy`.
* Added `OptionalStep` for use with `optional()` to better handle issues associated with branch side-effects.
* `UnfoldStep` now supports unfolding of arrays.
* Removed all performance tests that were not part of `gremlin-benchmark`.
* Removed dependency on `junit-benchmarks` and it's related reference to `h2`.
* Moved the source for the "home page" into the repository under `/site` so that it easier to accept contributions.
* Added `UnshadedKryoShimService` as the new default serializer model for `SparkGraphComputer`.
* `GryoRegistrator` is more efficient than the previous `GryoSerializer` model in `SparkGraphComputer`.
* Added support for `IoRegistry` custom serialization in Spark/Giraph and provided a general `hadoop-gremlin` test suite.
* Replaced term `REST` with `HTTP` to remove any confusion as to the design of the API.
* Moved `gremlin-benchmark` under `gremlin-tools` module.
* Added `gremlin-tools` and its submodule `gremlin-coverage`.
* Removed `tryRandomCommit()` from `AbstractGremlinTest`.
* Changed `gremlin-benchmark` system property for the report location to `benchmarkReportDir` for consistency.
* Added SysV and systemd init scripts.
* `GraphTraversal.valueMap(includeTokens,propertyKeys...)` now returns a `Map<Object,E>` since keys could be `T.id` or `T.label`.
* Added `skip(long)` and `skip((Scope,long)` which call the `range(low,high)` equivalents with -1 as the high.
* Added Kerberos authentication to `gremlin-server` for websockets and nio transport.
* Added audit logging of authenticated users and gremlin queries to `gremlin-server`.

==== Bugs

* TINKERPOP-1211 UnfoldStep should unfold arrays. *(breaking)*
* TINKERPOP-1426 GryoSerializer should implement Java serialization interface
* TINKERPOP-1465 Remove deprecated newSaslNegotiator *(breaking)*
* TINKERPOP-1483 PropertyMapStep returns Map<String,E> but puts non String keys in it!
* TINKERPOP-1520 Difference between 'has' step generated graphson2.0 in java and python glv implementation
* TINKERPOP-1533 Storage and IoRegistry
* TINKERPOP-1597 PathRetractionStrategy messing up certain traversals
* TINKERPOP-1635 gremlin-python: Duplicate serialization of element property in PropertySerializer
* TINKERPOP-1658 Graphson2 map keys are serialised as strings
* TINKERPOP-1716 Traversal strategies are not applied with remote in Gremlin Console

==== Improvements

* TINKERPOP-832 Remove deprecated addV/E/InE/OutE methods *(breaking)*
* TINKERPOP-833 Remove deprecated GremlinGroovyScriptEngine constructor and plugins() *(breaking)*
* TINKERPOP-834 Remove deprecated sack() method *(breaking)*
* TINKERPOP-880 Remove deprecated GroupStepV3d0 and GroupSideEffectStepV3d0 *(breaking)*
* TINKERPOP-929 Remove Deprecated TinkerGraph public static methods. *(breaking)*
* TINKERPOP-980 Add a service script or daemon mode in the distribution *(breaking)*
* TINKERPOP-999 ServerGremlinExecutor construction need not use generics for ExecutorService *(breaking)*
* TINKERPOP-1004 Make Transaction.commit() failures consistent across implementations. *(breaking)*
* TINKERPOP-1010 Remove deprecated credentialsDbLocation for SimpleAuthenticator *(breaking)*
* TINKERPOP-1024 Remove deprecated tryRandomCommit() *(breaking)*
* TINKERPOP-1028 Remove deprecated ConnectionPoolSettings session settings *(breaking)*
* TINKERPOP-1040 Remove deprecated SandboxExtension *(breaking)*
* TINKERPOP-1046 Remove deprecated Gremlin Server handler implementations *(breaking)*
* TINKERPOP-1049 Remove deprecated error meter member variables in Gremlin Server handlers *(breaking)*
* TINKERPOP-1094 Remove deprecated VertexPropertyFeatures.FEATURE_ADD_PROPERTY *(breaking)*
* TINKERPOP-1116 Some anonymous traversal steps can be hard typed. *(breaking)*
* TINKERPOP-1130 Each release should store Kryo/GraphSON/GraphML versions to ensure future compatibility *(breaking)*
* TINKERPOP-1142 Remove deprecated valueIncr, valueDecr, keyIncr, keyDecr. *(breaking)*
* TINKERPOP-1169 Remove deprecated TraversalScriptFunction and TraversalScriptHelper *(breaking)*
* TINKERPOP-1170 Remove deprecated ConfigurationTraversal. *(breaking)*
* TINKERPOP-1171 Remove deprecated TraversalSource.Builder *(breaking)*
* TINKERPOP-1235 Remove deprecated ProcessPerformanceSuite and TraversalPerformanceTest *(breaking)*
* TINKERPOP-1275 Remove deprecated max setting for :remote *(breaking)*
* TINKERPOP-1283 Remove deprecated ScriptExecutor *(breaking)*
* TINKERPOP-1289 Remove deprecated ConnectiveP, AndP, and OrP constructors. *(breaking)*
* TINKERPOP-1291 Remove deprecated mapValues and mapKeys methods *(breaking)*
* TINKERPOP-1313 Rename RangeByIsCountStrategy *(breaking)*
* TINKERPOP-1316 Remove deprecated constructor from GryoMessageSerializers *(breaking)*
* TINKERPOP-1327 Bring GryoRegistrator to the forefront and deprecate GryoSerializer *(breaking)*
* TINKERPOP-1363 Cleanup Docker build script for next major release *(breaking)*
* TINKERPOP-1369 Replace REST API with HTTP API
* TINKERPOP-1389 Support Spark 2.0.0
* TINKERPOP-1399 NumberHelper needs to go into util and have a private constructor *(breaking)*
* TINKERPOP-1404 Path/label optimization
* TINKERPOP-1408 Remove Deprecated Io.Builder.registry() *(breaking)*
* TINKERPOP-1414 Change default GraphSON version to 3.0 *(breaking)*
* TINKERPOP-1420 Remove deprecated ConcurrentBindings in gremlin-groovy *(breaking)*
* TINKERPOP-1421 Remove deprecated ControlOps *(breaking)*
* TINKERPOP-1427 GraphSON 3.0 needs collection types and consistent number typing.
* TINKERPOP-1443 Use an API checker during build
* TINKERPOP-1445 Large nested VertexProperties and Properties do not get printed well
* TINKERPOP-1454 Create Serializers for Graph objects in Gremlin-Python
* TINKERPOP-1481 Remove deprecated reconnectInitialDelay in Java driver *(breaking)*
* TINKERPOP-1485 Move source for TinkerPop site to source code repo
* TINKERPOP-1506 Optional/Coalesce should not allow sideEffect traversals.
* TINKERPOP-1514 Restructure for gremlin-tools module *(breaking)*
* TINKERPOP-1524 Bytecode.getXXXInstructions should return a List, not Iterable.
* TINKERPOP-1526 Remove deprecated Session kill() overloads *(breaking)*
* TINKERPOP-1536 Include GLVs in Docker build
* TINKERPOP-1541 Select should default to Pop.last semantics *(breaking)*
* TINKERPOP-1549 Implement skip()
* TINKERPOP-1550 Make Graphite and Ganglia optional dependencies
* TINKERPOP-1563 Remove deprecated getInstance() methods *(breaking)*
* TINKERPOP-1565 Setup GraphSON 3.0
* TINKERPOP-1566 Kerberos authentication for gremlin-server
* TINKERPOP-1574 Get rid of untyped GraphSON in 3.0
* TINKERPOP-1603 Remove support for SASL byte array in protocol *(breaking)*
* TINKERPOP-1612 Remove gremlin-groovy-test module *(breaking)*
* TINKERPOP-1621 Remove deprecated GremlnPlugin and related infrastructure *(breaking)*
* TINKERPOP-1622 Remove deprecated G functions in gremlin-groovy *(breaking)*
* TINKERPOP-1651 Remove deprecated gremlin.sh init syntax *(breaking)*
* TINKERPOP-1686 Make TraversalMetrics thread safe *(breaking)*
* TINKERPOP-1698 Gryo 3.0
* TINKERPOP-1699 Remove deprecated userMapperFromGraph *(breaking)*
* TINKERPOP-1700 Remove deprecated embedTypes option
* TINKERPOP-1706 Remove deprecated ScriptEngineCache and related dead code *(breaking)*
* TINKERPOP-1715 Bump to Spark 2.2
* TINKERPOP-1719 Remove deprecated Traversal related code *(breaking)*
* TINKERPOP-1720 Remove deprecated Hadoop code *(breaking)*
* TINKERPOP-1721 Remove deprecated Bindings related code *(breaking)*
* TINKERPOP-1724 Remove deprecated ScriptElementFactory
* TINKERPOP-1729 Remove deprecated select steps.
* TINKERPOP-1740 Add vertex parameter overload to to() and from()
* TINKERPOP-1747 Streamline inheritance for gremlin-python GraphSON serializer classes

== TinkerPop 3.2.0 (Nine Inch Gremlins)

image::https://raw.githubusercontent.com/apache/tinkerpop/master/docs/static/images/nine-inch-gremlins.png[width=185]

[[release-3-2-11]]
=== TinkerPop 3.2.11 (Release Date: January 2, 2019)

* Bumped to Jackson Databind 2.9.8

==== Improvements

* TINKERPOP-2074 Ensure that only NuGet packages for the current version are pushed
* TINKERPOP-2121 Bump Jackson Databind 2.9.8

[[release-3-2-10]]
=== TinkerPop 3.2.10 (Release Date: October 15, 2018)

* Removed conflicting non-indy groovy core dependency
* Bumped jython-standalone 2.7.1
* Added a delegate to the Gremlin.Net driver that can be used to configure the WebSocket connection.
* SSL security enhancements
* Added Gremlin version to Gremlin Server startup logging output.
* Fixed problem with Gremlin Server sometimes returning an additional message after a failure.
* Allowed spaces in classpath for `gremlin-server.bat`.
* Fixed bug in traversals that used Python lambdas with strategies in `gremlin-python`.
* Modified Maven archetype for Gremlin Server to use remote traversals rather than scripts.
* Added an system error code for failed plugin installs for Gremlin Server `-i` option.
* Fixed bug in keep-alive requests from over-queuing cancelled jobs.
* Match numbers in `choose()` options using `NumberHelper` (match values, ignore data type).
* Added support for GraphSON serialization of `Date` in Javascript.
* Added synchronized `Map` to Gryo 1.0 registrations.
* Added `Triple` to Gryo 1.0 registrations.
* Added support for `Double.NaN`, `Double.POSITIVE_INFINITY` and `Double.NEGATIVE_INFINITY`.
* Improved escaping of special characters in strings passed to the `GroovyTranslator`.
* Added `Cluster` configuration option to set a custom validation script to use to test server connectivity in the Java driver.
* Improved ability of `GroovyTranslator` to handle more types supported by GraphSON.
* Improved ability of `GroovyTranslator` to handle custom types.
* Added better internal processing of `Column` in `by(Function)`.
* Added `hasNext()` support on `Traversal` for `gremlin-python`.
* Added support for additional extended types in Gremlin.Net with `decimal`, `TimeSpan`, `BigInteger`, `byte`, `byte[]`, `char` and `short`.
* Fixed bug in Java driver where an disorderly shutdown of the server would cause the client to hang.
* Added a dotnet template project that should make it easier to get started with Gremlin.Net.
* Removed `ThreadInterruptCustomizerProvider` from documentation as a way to timeout.
* Changed behavior of `withRemote()` if called multiple times so as to simply throw an exception and not perform the side-effect of auto-closing.
* Added Docker images for Gremlin Console and Gremlin Server.
* Fixed bug in `branch()` where reducing steps as options would produce incorrect results.
* Removed recursive handling of streaming results from Gremlin-Python driver to avoid max recursion depth errors.
* Improved performance of `TraversalVertexProgram` and related infrastructure.
* Checked web socket state before closing connection in the .NET driver.
* Deprecated `BulkLoaderVertexProgram` and related infrastructure.
* Deprecated `BulkDumperVertexProgram` with the more aptly named `CloneVertexProgram`.
* Added `createGratefulDead()` to `TinkerFactory` to help make it easier to try to instantiate that toy graph.
* Added identifiers to edges in the Kitchen Sink toy graph.
* Ordered the loading of plugins in the Gremlin Console by their position in the configuration file.
* Refactored the Gremlin Server integration testing framework and streamlined that infrastructure.
* Logged the seed used in initializing `Random` for tests.
* Fixed bug in `GroovyTranslator` that didn't properly handle empty `Map` objects.
* Added concrete configuration methods to `SparkGraphComputer` to make a more clear API for configuring it.
* Fixed a bug in `TinkerGraphCountStrategy`, which didn't consider that certain map steps may not emit an element.
* Fixed a bug in JavaScript GLV where DriverRemoteConnection close() method didn't returned a Promise instance.
* Bumped to Jackson 2.9.6.
* Sasl Plain Text Authentication added to Gremlin Javascript.
* Ability to send scripts to server added to Gremlin Javascript.
* Translator class added to Gremlin Javascript to translate bytecode to script clientside.

==== Bugs

* TINKERPOP-1898 Issue with bindings in strategies and lambdas
* TINKERPOP-1933 gremlin-python maximum recursion depth exceeded on large responses
* TINKERPOP-1958 TinkerGraphCountStrategy can return wrong counts
* TINKERPOP-1961 Duplicate copies of images directory in docs
* TINKERPOP-1962 GroovyTranslator doesn't handle empty maps
* TINKERPOP-1963 Use of reducing step in choose()
* TINKERPOP-1972 inject() tests are throwing exceptions in .NET GLV tests
* TINKERPOP-1978 Check for Websocket connection state when retrieved from Connection Pool missing
* TINKERPOP-1988 minor error in documentation
* TINKERPOP-1999 [Java][gremlin-driver] Query to a remote server via the websocket client hangs indefinitely if the server becomes unavailable
* TINKERPOP-2005 Intermittent NullPointerException in response handling
* TINKERPOP-2009 Pick.any and Pick.none should be exposed in Gremlin-JavaScript
* TINKERPOP-2030 KeepAlive task executed for every Connection.write call
* TINKERPOP-2032 Update jython-standalone
* TINKERPOP-2044 Cannot reconnect to Azure cosmos host that becomes available again

==== Improvements

* TINKERPOP-1113 GraphComputer subclasses should support native methods
* TINKERPOP-1365 Log the seed used to initialize Random in tests
* TINKERPOP-1595 Go through TraversalVertexProgram with a profile and optimize.
* TINKERPOP-1778 Do not promote timedInterrupt option for Gremlin Server script processing
* TINKERPOP-1780 Add authentication tests for gremlin-python
* TINKERPOP-1836 .NET sample project
* TINKERPOP-1841 Include Python GLV tests on TravisCI
* TINKERPOP-1897 Provide Docker images of Gremlin Server and Console
* TINKERPOP-1945 Add support for extended GraphSon types to Gremlin.net
* TINKERPOP-1951 gremlin-server.bat doesn't support paths containing spaces
* TINKERPOP-1959 Provide a way to submit scripts to the server in gremlin-javascript
* TINKERPOP-1968 Refactor elements of Gremlin Server testing
* TINKERPOP-1976 Include Computer tests for GLVs
* TINKERPOP-1977 Gremlin-JavaScript: Support SASL authentication
* TINKERPOP-1985 Update position on bulk loading
* TINKERPOP-1989 Preserve order that plugins are applied in Gremlin Console
* TINKERPOP-1995 DriverRemoteConnection close() method returns undefined
* TINKERPOP-2011 Use NumberHelper on choose()
* TINKERPOP-2012 Target .NET Standard 2.0 for Gremlin.Net
* TINKERPOP-2015 Allow users to configure the WebSocket connections
* TINKERPOP-2016 Upgrade Jackson FasterXML to 2.9.5 or later to fix security vulnerability
* TINKERPOP-2017 Check for Column in by()
* TINKERPOP-2022 Cluster SSL should trust default ca certs by default
* TINKERPOP-2023 Gremlin Server should not create self-signed certs *(breaking)*
* TINKERPOP-2024 Gremlin Server Application archetype should connect via withRemote
* TINKERPOP-2025 Change to SHA-256/512 and drop SHA-1 for releases
* TINKERPOP-2026 Gremlin.Net.Driver should check ClientWebSocket.State before closing
* TINKERPOP-2034 Register synchronizedMap() with Gryo
* TINKERPOP-2035 Gremlin-JavaScript: Pass custom headers to the websocket connection
* TINKERPOP-2040 Improve flexibility of GroovyTranslator to handle custom types
* TINKERPOP-2045 Remove non-indy groovy dependencies
* TINKERPOP-2055 Provide support for special number cases like Infinity in GraphSON
* TINKERPOP-2056 Use NumberHelper in Compare

[[release-3-2-9]]
=== TinkerPop 3.2.9 (Release Date: May 8, 2018)

* Fixed bug where path history was not being preserved for keys in mutations.
* Bumped to httpclient 4.5.5.
* Bumped to Groovy 2.4.15 - fixes bug with `Lambda` construction.
* Improved performance of GraphSON deserialization of `Bytecode`.
* Improved performance of traversal construction.

====  Bugs

* TINKERPOP-1947 Path history isn't preserved for keys in mutations

==== Improvements

* TINKERPOP-1755 No docs for ReferenceElements
* TINKERPOP-1912 Remove MD5 checksums
* TINKERPOP-1934 Bump to latest version of httpclient
* TINKERPOP-1936 Performance enhancement to Bytecode deserialization
* TINKERPOP-1944 JavaScript GLV: DriverRemoteConnection is not exported in the root module
* TINKERPOP-1950 Traversal construction performance enhancements
* TINKERPOP-1953 Bump to Groovy 2.4.15

[[release-3-2-8]]
=== TinkerPop 3.2.8 (Release Date: April 2, 2018)

* Added a `Lambda` class to Gremlin.Net that makes it possible to use Groovy and Python lambdas with Gremlin.Net.
* Enums are now represented as classes in Gremlin.Net which allows to use them as arguments in more steps.
* Bumped to Groovy 2.4.14.
* Added `checkAdjacentVertices` option to `SubgraphStrategy`.
* Modified `GremlinDslProcessor` so that it generated the `getAnonymousTraversalClass()` method to return the DSL version of `__`.
* Added the "Kitchen Sink" test data set.
* Fixed deserialization of `P.not()` for GraphSON.
* Bumped to Jackson 2.9.4.
* Improved performance of `JavaTranslator` by caching reflected methods required for traversal construction.
* Ensure that `RemoteStrategy` is applied before all other `DecorationStrategy` instances.
* Added `idleConnectionTimeout` and `keepAliveInterval` to Gremlin Server that enables a "ping" and auto-close for seemingly dead clients.
* Fixed a bug where lambdas in `gremlin-python` would trigger a failure if steps using python-only symbols were present (such as `as_()`).
* Fixed a bug in `NumberHelper` that led to wrong min/max results if numbers exceeded the Integer limits.
* Delayed setting of the request identifier until `RequestMessage` construction by the builder.
* `ReferenceElement` avoids `UnsupportedOperationException` handling in construction thus improving performance.
* Improved error messaging for failed serialization and deserialization of request/response messages.
* Fixed handling of `Direction.BOTH` in `Messenger` implementations to pass the message to the opposite side of the `StarGraph`.
* Removed hardcoded expectation in metrics serialization test suite as different providers may have different outputs.
* Added `IndexedTraverserSet` which indexes on the value of a `Traverser` thus improving performance when used.
* Utilized `IndexedTraverserSet` in `TraversalVertexProgram` to avoid extra iteration when doing `Vertex` lookups.
* Bumped to Netty 4.0.56.Final.
* Fixed .NET GraphSON serialization of `P.Within()` and `P.without()` when passing a `Collection` as an argument.
* Fixed a bug in Gremlin Console which prevented handling of `gremlin.sh` flags that had an "=" between the flag and its arguments.
* Fixed bug where `SparkMessenger` was not applying the `edgeFunction` from `MessageScope`.
* Fixed a bug in `ComputerAwareStep` that didn't handle `reset()` properly and thus occasionally produced some extra traversers.
* Removed `TraversalPredicate` class in Gremlin.Net. It is now included in the `P` class instead.

==== Bugs

* TINKERPOP-1053 installed plugins are placed in a directory relative to where gremlin.sh is started
* TINKERPOP-1509 Failing test case for tree serialization
* TINKERPOP-1738 Proper functioning of GraphSONReader depends on order of elements in String representation
* TINKERPOP-1758 RemoteStrategy should be before all other DecorationStrategies.
* TINKERPOP-1855 Update Rexster links
* TINKERPOP-1859 Complex instance of P not serializing to bytecode properly
* TINKERPOP-1860 valueMap(True) result in error in gremlin-python
* TINKERPOP-1862 TinkerGraph VertexProgram message passing doesn't work properly when using Direction.BOTH
* TINKERPOP-1867 union() can produce extra traversers
* TINKERPOP-1872 Apply edgeFunction in SparkMessenger
* TINKERPOP-1873 min() and max() work only in the range of Integer values
* TINKERPOP-1874 P does not appear to be serialized consistently in GraphSON
* TINKERPOP-1879 Gremlin Console does not resepect equal sign for flag argument assignments
* TINKERPOP-1880 Gremlin.NET Strong name signature could not be verified. (HRESULT: 0x80131045)
* TINKERPOP-1883 gremlinpython future will never return
* TINKERPOP-1890 getAnonymousTraversalClass() is not being generated for Java DSLs
* TINKERPOP-1891 Serialization of P.not() for gremlin-javascript
* TINKERPOP-1892 GLV test failures for .NET
* TINKERPOP-1894 GraphSONMessageSerializerV2d0 fails to deserialize valid P.not()
* TINKERPOP-1896 gremlin-python lambdas error
* TINKERPOP-1907 Fix failing GLV test for withSack() in .NET
* TINKERPOP-1917 gx:BigDecimal serialization broken in Gremlin.Net on systems with ',' as decimal separator
* TINKERPOP-1918 Scenarios fail because of wrong numerical types
* TINKERPOP-1919 Gherkin runner doesn't work with P.And() and P.Or() in Gremlin.Net
* TINKERPOP-1920 Tests fail because P.Within() arguments are wrapped in an array in Gremlin.Net
* TINKERPOP-1922 Gherkin features fail that contain P.not() in Gremlin.Net

==== Improvements

* TINKERPOP-1357 Centrality Recipes should mention pageRank and OLAP.
* TINKERPOP-1489 Provide a Javascript Gremlin Language Variant
* TINKERPOP-1586 SubgraphStrategy in OLAP
* TINKERPOP-1726 Support WebSockets ping/pong keep-alive in Gremlin server
* TINKERPOP-1842 iterate() missing in terminal steps documentation
* TINKERPOP-1850 Range step has undocumented special values
* TINKERPOP-1854 Support lambdas in Gremlin.Net
* TINKERPOP-1857 GLV test suite consistency and completeness
* TINKERPOP-1863 Delaying the setting of requestId till the RequestMessage instantiation time
* TINKERPOP-1868 Support inject source step in Gremlin.Net
* TINKERPOP-1870 n^2 synchronious operation in OLAP WorkerExecutor.execute() method
* TINKERPOP-1877 Add new graph data for specialized testing scenarios
* TINKERPOP-1884 Bump to Netty 4.0.56.Final
* TINKERPOP-1885 Various Gremlin.Net documentation updates
* TINKERPOP-1901 Enable usage of enums in more steps in Gremlin.Net
* TINKERPOP-1908 Bump to Groovy 2.4.14
* TINKERPOP-1911 Refactor JavaTranslator to cache all reflective calls

[[release-3-2-7]]
=== TinkerPop 3.2.7 (Release Date: December 17, 2017)

* Added core GraphSON classes for Gremlin-Python: `UUID`, `Date`, and `Timestamp`.
* Documented the recommended method for constructing DSLs with Gremlin.Net.
* Provided a method to configure detachment options with `EventStrategy`.
* Fixed a race condition in `TinkerIndex`.
* Fixed bug in handling of the long forms of `-e` and `-i` (`--execute` and `--interactive` respectively) for Gremlin Console.
* Fixed bug in `LambdaRestrictionStrategy` where traversals using `Lambda` scripts weren't causing the strategy to trigger.
* Improved error messaging for bytecode deserialization errors in Gremlin Server.
* Fixed an `ArrayOutOfBoundsException` in `hasId()` for the rare situation when the provided collection is empty.
* Bump to Netty 4.0.53
* `TraversalVertexProgram` `profile()` now accounts for worker iteration in `GraphComputer` OLAP.
* Returned the `Builder` instance from the `DetachedEdge.Builder` methods of `setOutE` and `setOutV`.
* Added test framework for GLVs.
* Fixed bug in `TraversalHelper.replaceStep()` where the step being replaced needed to be removed prior to the new one being added.
* Added alias support in the .NET `DriverRemoteConnection`.
* Added a test for self-edges and fixed `Neo4jVertex` to provided repeated self-edges on `BOTH`.
* Better respected permissions on the `plugins.txt` file and prevented writing if marked as read-only.
* Added getters for the lambdas held by `LambdaCollectingBarrierStep`, `LambdaFlatMapStep` and `LambdaSideEffectStep`.
* Fixed an old hack in `GroovyTranslator` and `PythonTranslator` where `Elements` were being mapped to their id only.
* Fixed an "attachement"-bug in `InjectStep` with a solution generalized to `StartStep`.
* Truncate the script in error logs and error return messages for "Method code too large" errors in Gremlin Server.
* Fixed a bug in `LambdaRestrictionStrategy` where it was too eager to consider a step as being a lambda step.
* `ReferenceVertex` was missing its `label()` string. `ReferenceElement` now supports all label handling.
* Fixed a bug where bytecode containing lambdas would randomly select a traversal source from bindings.
* Deprecated `GremlinScriptEngine.eval()` methods and replaced them with new overloads that include the specific `TraversalSource` to bind to.
* Added `GraphHelper.cloneElements(Graph original, Graph clone)` to the `gremlin-test` module to quickly clone a graph.
* Added `GremlinDsl.AnonymousMethod` annotation to help provide explicit types for anonymous methods when the types are not easily inferred.
* Bump to GMavenPlus 1.6.
* Added better error message for illegal use of `repeat()`-step.
* Fixed a bug in `RangeByIsCountStrategy` that led to unexpected behaviors when predicates were used with floating point numbers.
* Bump to Jackson 2.8.10.
* Deprecated `MutationListener.vertexPropertyChanged()` method that did not use `VertexProperty` and added a new method that does.
* Added an `EmbeddedRemoteConnection` so that it's possible to mimic a remote connection within the same JVM.
* Supported interruption for remote traversals.
* Allow the `:remote` command to accept a `Cluster` object defined in the console itself.
* The Console's `plugin.txt` file is only updated if there were manually uninstalled plugins.
* Fixed a bug in `MatchStep` where mid-traversal `where()` variables were not being considered in start-scope.
* Generalized `MatchStep` to locally compute all clauses with barriers (not just reducing barriers).
* Ensured that plugins were applied in the order they were configured.
* Fixed a bug in `Neo4jGremlinPlugin` that prevented it from loading properly in the `GremlinPythonScriptEngine`.
* Fixed a bug in `ComputerVerificationStrategy` where child traversals were being analyzed prior to compilation.
* Fixed a bug that prevented Gremlin from ordering lists and streams made of mixed number types.
* Fixed a bug where `keepLabels` were being corrupted because a defensive copy was not being made when they were being set by `PathRetractionStrategy`.
* Cancel script evaluation timeout in `GremlinExecutor` when script evaluation finished.
* Added a recipe for OLAP traversals with Spark on YARN.
* Added `spark-yarn` dependencies to the manifest of `spark-gremlin`.

==== Bugs

* TINKERPOP-1650 PathRetractionStrategy makes Match steps unsolvable
* TINKERPOP-1731 Docker build does not appear to work for gremlin-dotnet
* TINKERPOP-1745 Gremlin .NET: Use DateTimeOffset instead of DateTime to represent g:Date
* TINKERPOP-1753 OrderStep not able to order by non-integer numbers
* TINKERPOP-1760 OLAP compilation failing around ConnectiveStrategy
* TINKERPOP-1761 GremlinExecutor: Timeout future not cancelled on successful script evaluation
* TINKERPOP-1762 Make MatchStep analyze mid-clause variables for executing ordering purposes.
* TINKERPOP-1764 Generalize MatchStep to localize all barriers, not just reducing barriers.
* TINKERPOP-1766 Gremlin.Net: Closed connections should not be re-used
* TINKERPOP-1782 RangeByIsCountStrategy doesn't handle floating point numbers properly
* TINKERPOP-1789 Reference elements should be represented by id and label *(breaking)*
* TINKERPOP-1790 GraphSON 3.0 doc updates
* TINKERPOP-1791 GremlinDsl custom step with generic end type produces invalid code in __.java
* TINKERPOP-1792 Random TraversalSource Selection in GremlinScriptEngine
* TINKERPOP-1795 Getting Lambda comparator message for .profile() step
* TINKERPOP-1796 Driver connection pool SSL properties missing
* TINKERPOP-1797 LambdaRestrictionStrategy and LambdaMapStep in `by()`-modulation.
* TINKERPOP-1798 MutationListener.vertexPropertyChanged oldValue should be a VertexProperty
* TINKERPOP-1801 OLAP profile() step return incorrect timing
* TINKERPOP-1802 hasId() fails for empty collections
* TINKERPOP-1803 inject() doesn't re-attach with remote traversals
* TINKERPOP-1819 documentation query and description mismatch
* TINKERPOP-1821 Consistent behavior of self-referencing edges
* TINKERPOP-1825 Gremlin .NET: Constant() step has incorrect parameter defined
* TINKERPOP-1830 Race condition in Tinkergraph index creation
* TINKERPOP-1832 TraversalHelper.replaceStep sets previousStep to the wrong step
* TINKERPOP-1846 LambdaRestrictionStrategy not triggering for Lambda scripts
* TINKERPOP-1848 Fix g:Date assertion in python tests
* TINKERPOP-1851 Gremlin long options for -e and -i are not working properly

==== Improvements

* TINKERPOP-1661 Docker-built documentation does not always point locally
* TINKERPOP-1725 DotNet GLV: Make traversal generation deterministic
* TINKERPOP-1734 DSL for Gremlin .NET
* TINKERPOP-1746 Better error message on wrong ordering of emit()/until()/has()
* TINKERPOP-1752 Gremlin.Net: Generate completely type-safe methods
* TINKERPOP-1756 Provide a way to easily mock a RemoteConnection for tests
* TINKERPOP-1759 Improve hashcode and equals for Traverser implementations
* TINKERPOP-1768 Bump to Jackson 2.8.10
* TINKERPOP-1770 Remote traversal timeout
* TINKERPOP-1771 gremlin.bat doesn't support paths containing spaces
* TINKERPOP-1779 Bump to GMavenPlus 1.6
* TINKERPOP-1784 Gremlin Language Test Suite
* TINKERPOP-1785 Gremlin.Net should be strong-name signed
* TINKERPOP-1786 Recipe and missing manifest items for Spark on Yarn
* TINKERPOP-1787 Allow :remote command to accept a user defined Cluster instance
* TINKERPOP-1806 Consistently use Gremlin.Net instead of Gremlin-DotNet
* TINKERPOP-1807 Gremlin-Python doesn't support GraphSON types g:Date, g:Timestamp and g:UUID
* TINKERPOP-1808 Add ability to get the consumer in LambdaSideEffectStep
* TINKERPOP-1811 Improve error reporting for serialization errors between gremlin-python and gremlin-server
* TINKERPOP-1812 ProfileTest assumes that graph implementations will not add their own steps
* TINKERPOP-1813 Subgraph step requires the graph API
* TINKERPOP-1814 Some process tests require the graph API
* TINKERPOP-1820 Include .NET GLV tests on TravisCI
* TINKERPOP-1824 Update netty version to 4.0.52
* TINKERPOP-1827 Gremlin .NET: Test Suite Runner
* TINKERPOP-1829 Improve flexibility of detachment for EventStrategy
* TINKERPOP-1833 DetachedEdge.Builder#setInV and setOutV doesn't return the builder
* TINKERPOP-1835 Bump Netty 4.0.53
* TINKERPOP-1837 Gremlin .NET: Provide type coercion between IDictionary<K, V> instances

[[release-3-2-6]]
=== TinkerPop 3.2.6 (Release Date: August 21, 2017)

This release also includes changes from <<release-3-1-8, 3.1.8>>.

* Bump to Netty 4.0.50
* Registered `HashMap$TreeNode` to Gryo.
* Fixed a lambda-leak in `SackValueStep` where `BiFunction` must be tested for true lambda status.
* Fixed a bug in `RangeByIsCountStrategy` that broke any `ConnectiveStep` that included a child traversal with an optimizable pattern.
* Allowed access to `InjectStep.injections` for `TraversalStrategy` analysis.
* Exceptions that occur during result iteration in Gremlin Server will now return `SCRIPT_EVALUATION_EXCEPTION` rather than `SERVER_ERROR`.
* `AddEdgeStep` attaches detached vertices prior to edge creation.
* Added graph element GraphSON serializers in Gremlin-Python.
* Initialization scripts for Gremlin Server will not timeout.
* Added Gremlin.Net.
* `ProfileTest` is now less stringent about assertions which will reduce burdens on providers.
* `GremlinExecutor` begins timeout of script evaluation at the time the script was submitted and not from the time it began evaluation.
* Added Gremlin.Net.
* `ReferenceFactory` and `DetachedFactory` now detach elements in collections accordingly.
* Deprecated `GryoLiteMessageSerializerV1d0` in favor of `HaltedTraverserStrategy`.
* Deprecated the `useMapperFromGraph` configuration option for Gremlin Server serializers.
* `JavaTranslator` is now smart about handling `BulkSet` and `Tree`.
* Added annotations to the traversal metrics pretty print.
* `EdgeOtherVertexStep` is no longer final and can be extended by providers.
* `EdgeVertexStep` is no longer final and can be extended by providers.
* Deprecated `Transaction.submit(Function)`.
* Fixed `HADOOP_GREMLIN_LIBS` parsing for Windows.
* Improved GraphSON serialization performance around `VertexProperty`.
* Changed some tests in `EventStrategyProcessTest` which were enforcing some unintended semantics around transaction state.
* Added WsAndHttpChannelizer and SaslAndHttpBasicAuthenticationHandler to be allow for servicing Http and Websocket requests to the same server
* Added deep copy of `Bytecode` to `DefaultTraversal.clone()`.

==== Bugs

* TINKERPOP-1385 Refactor Profiling test cases
* TINKERPOP-1679 Detached side-effects aren't attached when remoted
* TINKERPOP-1683 AbstractHadoopGraphComputer on Windows
* TINKERPOP-1691 Some EventStrategyProcessTest assume element state is synced in memory
* TINKERPOP-1704 XXXTranslators are not being respective of BulkSet and Tree.
* TINKERPOP-1727 Bytecode object shallow copied when traversals are cloned
* TINKERPOP-1742 RangeByIsCountStrategy fails for ConnectiveSteps
* TINKERPOP-1743 LambdaRestrictionStrategy does not catch lambdas passed to sack()
* TINKERPOP-1744 Gremlin .NET: Exception from sync execution gets wrapped in AggregateException

==== Improvements

* TINKERPOP-741 Remove Options For Transaction Retry
* TINKERPOP-915 Gremlin Server supports REST and Websockets simultanteously
* TINKERPOP-920 Test case needed for ensuring same cardinality for key.
* TINKERPOP-1552 C# Gremlin Language Variant
* TINKERPOP-1669 EdgeVertexStep should be designed for extension
* TINKERPOP-1676 Improve GraphSON 2.0 Performance  *(breaking)*
* TINKERPOP-1688 Include TraversalMetrics annotation in pretty print
* TINKERPOP-1694 Deprecate useMapperFromGraph
* TINKERPOP-1701 HaltedTraverserStrategy should recurse into collections for detachment.
* TINKERPOP-1703 Make EdgeOtherVertexStep non-final
* TINKERPOP-1708 Add a "Note on Scopes" document
* TINKERPOP-1709 Add a list of all the steps that support by()/from()/to()/as()/option()
* TINKERPOP-1710 Add a note on tree() by-modulation and uniqueness of tree branches.
* TINKERPOP-1714 Gremlin Server scriptEvaluationTimeout should take into account request arrival time
* TINKERPOP-1718 Deprecate GryoLiteMessageSerializerV1d0
* TINKERPOP-1748 Callout comments break code snippets
* TINKERPOP-1749 Bump to Netty 4.0.50

[[release-3-2-5]]
=== TinkerPop 3.2.5 (Release Date: June 12, 2017)

This release also includes changes from <<release-3-1-7, 3.1.7>>.

* Fixed folding of multiple `hasId()` steps into `GraphStep`.
* Added string performance options to `StarGraph`.
* Fixed a bug in `until(predicate)` where it was actually calling `emit(predicate)`.
* Fixed inconsistency in GraphSON serialization of `Path` where properties of graph elements were being included when serialized.
* Improved performance and memory usage of GraphSON when serializing `TinkerGraph` and graph elements.
* Removed use of `stream()` in `DetachedEdge` and `DetachedVertex`.
* Deprecated a constructor in `DetachedEdge` that made use of `Pair` in favor of a new one that just uses the objects that were in the `Pair`.
* Improved error messaging on the `g.addV(Object...)` when passing an invalid arguments.
* Reduced memory usage for TinkerGraph deserialization in GraphSON by streaming vertices and edges.
* Added the `gremlin-archetype-dsl` to demonstrate how to structure a Maven project for a DSL.
* Developed and documented patterns for Domain Specific Language implementations.
* Removed the Groovy dependency from `gremlin-python` and used Groovy Templates and the `gmavenplus-plugin` to generate the python GLV classes.
* Now using Groovy `[...]` map notation in `GroovyTranslator` instead of `new LinkedHashMap(){{ }}`.
* Maintained type information on `Traversal.promise()`.
* Propagated exception to `Future` instead of calling thread in `RemoteConnection`.
* Fixed a bug in `RepeatUnrollStrategy` where `LoopsStep` and `LambdaHolder` should invalidate the strategy's application.
* Deprecated `authentication.className` setting in favor of using `authentication.authenticator`.
* Added `authentication.authenticationHandler` setting.
* Added abstraction to authorization to allow users to plug in their own `AbstractAuthorizationHandler` implementations.
* Fixed a `NullPointerException` bug in `B_LP_O_S_SE_SL_Traverser`.
* `PathRetractionStrategy` now uses the marker-model to reduce recursive lookups of invalidating steps.
* `ProfileStrategy` now uses the marker-model to reduce recursive lookups of `ProfileSideEffectStep`.
* `Mutating` steps now implement `Scoping` interface.
* Fixed a step id compilation bug in `AddVertexStartStep`, `AddVertexStep`, `AddEdgeStep`, and `AddPropertyStep`.
* Added more details to Gremlin Server client side messages - exception hierarchy and stack trace.
* Deprecated "Exception-Class" in the Gremlin Server HTTP protocol in favor of the new "exceptions" field.
* De-registered metrics on Gremlin Server shutdown.
* Added "help" command option on `:remote config` for plugins that support that feature in the Gremlin Console.
* Allowed for multiple scripts and related arguments to be passed to `gremlin.sh` via `-i` and `-e`.
* `LABELED_PATH` requirement is now set if any step in the traversal is labeled.
* Updated `PathRetractionStrategy` to not run if the provided traversal contains a `VertexProgramStep` that has a `LABELED_PATH` requirement.
* Added various metrics to the `GremlinGroovyScriptEngine` around script compilation and exposed them in Gremlin Server.
* Moved the `caffeine` dependency down to `gremlin-groovy` and out of `gremlin-server`.
* Improved script compilation in `GremlinGroovyScriptEngine` to use better caching, log long compile times and prevent failed compilations from recompiling on future requests.
* Synchronized script compilation.
* Logged Script compilation times.
* Prevented failed scripts from recompiling.
* Logged warnings for scripts that take "too long" to compile.
* Improved memory usage of the `GremlinGroovyScriptEngine`.
* Added `cyclicPath().from().to().by()` support to `GraphTraversal`.
* Added `simplePath().from().to().by()` support to `GraphTraversal`.
* Added `path().from().to()` support to `GraphTraversal` so sub-paths can be isolated from the current path.
* Added `FromToModulating` interface for use with `to()`- and `from()`-based step modulators.
* Added `Path.subPath()` which supports isolating a sub-path from `Path` via to/from-labels.
* Fixed `NullPointerException` in `GraphMLReader` that occurred when an `<edge>` didn't have an ID field and the base graph supported ID assignment.
* Added `ScopingStrategy` which will computer and provide all `Scoping` steps with the path labels of the global `Traversal`.
* Split `ComputerVerificationStrategy` into two strategies: `ComputerVerificationStrategy` and `ComputerFinalizationStrategy`.
* Removed `HasTest.g_V_hasId_compilationEquality` from process test suite as it makes too many assumptions about provider compilation.
* Deprecated `CustomizerProvider` infrastructure.
* Deprecated `PluginAcceptor` infrastructure.
* Improved consistency of the application of bindings to `GremlinScriptEngine` implementations in the `BindingsGremlinPlugin`.
* Fixed a bug in OLAP `ComputerAwareStep` where end-step labels were not being appended to the traverser correctly.
* Refactor `SparkContext` handler to support external kill and stop operations.
* Fixed an optimization bug in `LazyBarrierStrategy` around appending barriers to the end of a `Traversal`.
* Fixed an optimization bug in `PathRetractionStrategy` around appending barriers to the end of a `Traversal`.
* `TraverserIterator` in GremlinServer is smart to try and bulk traversers prior to network I/O.
* Improved error handling of compilation failures for very large or highly parameterized script sent to Gremlin Server.
* Fixed a bug in `RangeByIsCountStrategy` that changed the meaning of inner traversals.
* Improved Gremlin-Python Driver implementation by adding a threaded client with basic connection pooling and support for pluggable websocket clients.
* Changed `GraphManager` from a final class implementation to an interface.
* Updated `GraphManager` interface to include methods for opening/instantiating a graph and closing a graph.
* Implemented `DefaultGraphManager` to include previous `GraphManager` functionality and adhere to updated interface.
* Deprecated `GraphManager.getGraphs()` and added `GraphManager.getGraphNames()`.
* Deprecated `GraphManager.getTraversalSources()` and added `GraphManager.getTraversalSourceNames()`.
* Fixed a bug so now users can supply a YAML with an empty `staticVariableTypes` to be used by the `FileSandboxExtension`

==== Bugs

* TINKERPOP-1258 HasTest.g_V_hasId_compilationEquality makes GraphStep assumptions
* TINKERPOP-1528 CountByIsRangeStrategy fails for a particular query
* TINKERPOP-1626 choose() is buggy in OLAP
* TINKERPOP-1638 count() is optimized away in where()
* TINKERPOP-1640 ComputerVerificationStrategy gives false errors
* TINKERPOP-1652 Disable PathRetractionStrategy strategy if VertexProgramStep has LABELLED_PATH requirement
* TINKERPOP-1660 Documentation links should not link to TINKERPOP-xxxx branches
* TINKERPOP-1666 NPE in FileSandboxExtension if staticVariableTypes is empty in supplied YAML file
* TINKERPOP-1668 RepeatUnrollStrategy should not execute if there is a LoopStep used.
* TINKERPOP-1670 End type lost when using promise()
* TINKERPOP-1673 GroovyTranslator produces Gremlin that can't execute on :remote
* TINKERPOP-1675 RemoteStep#processNextStart() throws CompletionException instead of underlying exception
* TINKERPOP-1681 Multiple hasId's are or'd into GraphStep

==== Improvements

* TINKERPOP-761 Some basic mathematical functions / steps
* TINKERPOP-786 Patterns for DSL Development
* TINKERPOP-1044 ResponseMessage should contain server-side exception name.
* TINKERPOP-1095 Create a custom ScriptContext
* TINKERPOP-1266 Make memory available to benchmarks configurable
* TINKERPOP-1303 add help for :remote config for Gephi Plugin
* TINKERPOP-1340 docs do not state at what version an API was introduced (or deprecated)
* TINKERPOP-1387 from and to modulators for path steps
* TINKERPOP-1438 Consider GraphManager as an interface*(breaking)*
* TINKERPOP-1453 Allow Gremlin-Python to handle asynchronous failure
* TINKERPOP-1577 Provide support for Python3 or Python2 in the Docker builds.
* TINKERPOP-1599 implement real gremlin-python driver
* TINKERPOP-1614 Improve documentation for Graph.V() and Graph.E() on main docs page
* TINKERPOP-1618 Remove groovy dependency from gremlin-python
* TINKERPOP-1627 LazyBarrierStrategy should not append an end barrier.
* TINKERPOP-1631 Fix visibility issues with the BindingsGremlinPlugin
* TINKERPOP-1634 Deprecate old methods of GremlinGroovyScriptEngine customization
* TINKERPOP-1642 Improve performance of mutating traversals
* TINKERPOP-1644 Improve script compilation process and include metrics
* TINKERPOP-1653 Allow multiple scripts with arguments to be passed to the Console
* TINKERPOP-1657 Provide abstraction to easily allow different HttpAuth schemes
* TINKERPOP-1663 Validate a maximum for the number of parameters passed to Gremlin Server
* TINKERPOP-1665 Remove unittest from Gremlin-Python tests
* TINKERPOP-1671 Default method for RemoteConnection.submitAsync throws exception from submit on calling thread instead of failing the future
* TINKERPOP-1677 Bump Groovy to 2.4.11
* TINKERPOP-1680 Add string performance options to StarGraph

[[release-3-2-4]]
=== TinkerPop 3.2.4 (Release Date: February 8, 2017)

This release also includes changes from <<release-3-1-6, 3.1.6>>.

* Fixed a bug where `PathProcessor.keepLabels` were not being pushed down into child traversals by `PathRetractionStrategy`.
* Added default `MessagePassingReductionStrategy` for `GraphComputer` that can reduce the number of message passing iterations.
* Fixed a bug associated with user-provided maps and `GroupSideEffectStep`.
* `GroupBiOperator` no longer maintains a detached traversal and thus, no more side-effect related OLAP inconsistencies.
* Added `ProjectedTraverser` which wraps a traverser with a `List<Object>` of projected data.
* Fixed an optimization bug in `CollectingBarrierSteps` where the barrier was being consumed on each `addBarrier()`.
* `OrderGlobalStep` and `SampleGlobalStep` use `ProjectedTraverser` and now can work up to the local star graph in OLAP.
* SASL negotiation supports both a byte array and Base64 encoded bytes as a string for authentication to Gremlin Server.
* Deprecated all test suites in `gremlin-groovy-test` - Graph Providers no longer need to implement these.
* Deprecated `TinkerIoRegistry` replacing it with the more consistently named `TinkerIoRegistryV1d0`.
* Made error messaging more consistent during result iteration timeouts in Gremlin Server.
* Fixed a memory leak in the classloader for the `GremlinGroovyScriptEngine` where classes in the loader were not releasing from memory as a strong reference was always maintained.
* `PathRetractionStrategy` does not add a `NoOpBarrierStep` to the end of local children as its wasted computation in 99% of traversals.
* Fixed a bug in `AddVertexStartStep` where if a side-effect was being used in the parametrization, an NPE occurred.
* Fixed a bug in `LazyBarrierStrategy` where `profile()` was deactivating it accidentally.
* Fixed a bug in `RepeatUnrollStrategy` where stateful `DedupGlobalStep` was cloned and thus, maintained two deduplication sets.
* Added documentation around "terminal steps" in Gremlin: `hasNext()`, `next()`, `toList()`, etc.
* Added specific GraphSON serializers for `RequestMessage` and `ResponseMessage` in GraphSON 2.0.
* Added `CloseableIterator` to allow `Graph` providers who open expensive resources a way to let users release them.
* Fixed minor bug in `gremlin-driver` where closing a session-based `Client` without initializing it could generate an error.
* Relieved synchronization pressure in various areas of `TinkerGraphComputer`.
* Fixed an optimization bug in OLAP-based `DedupGlobalStep` where deduping occurred twice.
* `MemoryComputeKey` now implements `Cloneable` which is useful for `BiOperator` reducers that maintain thread-unsafe state.
* `TinkerGraphComputer` now supports distributed `Memory` with lock-free partition aggregation.
* `TinkerGraph` Gryo and GraphSON deserialization is now configured to use multi-properties.
* Changed behavior of `ElementHelper.areEqual(Property, Property)` to not throw exceptions with `null` arguments.
* Added `GryoVersion` for future flexibility when introducing a new verison of Gryo and moved serializer registrations to it.
* Fixed Gryo serialization of `ConnectiveP` instances.
* Lessened the severity of Gremlin Server logging when it encounters two or more serializers addressing the same mime type.
* Bumped to Netty 4.0.42.final.
* Added `ByteBuffer`, `InetAddress`, `Timestamp` to the list of Gryo supported classes.
* Fixed Gryo serialization of `Class`.
* Fixed GraphSON serialization of enums like `T`, `P`, etc. where values were overriding each other in the GraphSON type registry.
* Fixed a bug in Gremlin-Python around `__.__()` and `__.start()`.
* Fixed a bug around long serialization in Gremlin-Python when using Python3.
* Deprecated `TraversalSource.withBindings()` as it is no longer needed in Gremlin-Java and never was needed for other variants.
* Fixed a bug in Gremlin-Java `Bytecode` where anonymous traversals were not aware of parent bindings.
* Fixed a bug in Gremlin-Java GraphSON deserialization around `P.within()` and `P.without()`.
* Converted Spark process suite tests to "integration" tests.
* Fixed a bug in `InlineFilterStrategy` having to do with folding `HasContainers` into `VertexStep`.
* Deprecated `HasContainer.makeHasContainers()` which was used to dissect `AndP` and shouldn't be used at the TinkerPop-level.
* `GraphTraversal.has()` now will try and fold-left `HasContainer` if end step is a `HasContainerHolder`.
* Created explicit `P`-predicate methods for `GraphTraversal.hasXXX()`.
* Fixed a bug in `FilterRankStrategy` around `where().by()` ordering.
* Added another optimization in `RangeByIsCountStrategy`, that removes `count().is()` altogether if it's not needed.
* Fixed a OLAP `MatchStep.clone()`-bug that occurs when the `match()` is in a local child.
* Added another optimization in `RangeByIsCountStrategy`, that removes `count().is()` altogether if it's not needed.
* Fixed a bug in `RangeByIsCountStrategy` where labeled parents shouldn't have the strategy applied to their children.
* Fixed a bug in `PathRetractionStrategy` where `MatchEndStep` labels were being dropped when they shouldn't be.
* Added `TinkerGraphCountStrategy` which translates `g.V().map*.count()` patterns into direct `Map.size()` calls in `TinkerGraph`.
* Added `Path.head()` and `Path.isEmpty()` with default method implementations.
* Fixed a `NoSuchElementException` bug with `GroupXXXStep` where if the reduced `TraverserSet` is empty, don't add the key/value.
* Fixed a `NullPointerException` bug with profiling `GroupSideEffectStep` in OLTP.
* Improved ability to release resources in `GraphProvider` instances in the test suite.
* Factored `GremlinPlugin` functionality out of gremlin-groovy and into gremlin-core - related classes were deprecated.
* Added a `force` option for killing sessions without waiting for transaction close or timeout of a currently running job or multiple jobs.
* Deprecated `Session.kill()` and `Session.manualKill()`.
* Added `Traversal.promise()` method to allow for asynchronous traversal processing on "remote" traversals.
* Deprecated `RemoteConnection.submit(Bytecode)` in favor of `submitAsync(Bytecode)`.
* Added `choose(predicate,traversal)` and `choose(traversal,traversal)` to effect if/then-semantics (no else). Equivalent to `choose(x,y,identity())`.
* Removed `ImmutablePath.TailPath` as it is no longer required with new recursion model.
* Removed call stack recursion in `ImmutablePath`.
* Gremlin-Python serializes `Bytecode` as an object (instead of a JSON string) when submit over the `RemoteConnection`.
* Fixed the handling of the `DriverRemoteConnection` pass-through configurations to the driver.
* `IncidentToAdjacentStrategy` now uses a hidden label marker model to avoid repeated recursion for invalidating steps.
* `PathProcessorStrategy` can inline certain `where(traversal)`-steps in order to increase the likelihood of star-local children.
* `SparkGraphComputer` no longer starts a worker iteration if the worker's partition is empty.
* Added `ProjectStep.getProjectKeys()` for strategies that rely on such information.
* Added `VertexFeatures.supportsDuplicateMultiProperties()` for graphs that only support unique values in multi-properties.
* Deprecated the "performance" tests in `OptIn`.
* Deprecated `getInstance()` methods in favor of `instance()` for better consistency with the rest of the API.
* Block calls to "remote" traversal side-effects until the traversal read is complete which signifies an end to iteration.
* Added `Pick.none` and `Pick.any` to the serializers and importers.
* Added a class loader to `TraversalStrategies.GlobalCache` which guarantees strategies are registered prior to `GlobalCache.getStrategies()`.
* Fixed a severe bug where `GraphComputer` strategies are not being loaded until the second use of the traversal source.
* The root traversal now throws regular `NoSuchElementException` instead of `FastNoSuchElementException`. (*breaking*)
* Added a short sleep to prevent traversal from finishing before it can be interrupted during `TraversalInterruptionComputerTest`.
* Added support for SSL client authentication

==== Bugs

* TINKERPOP-1380 dedup() doesn't dedup in rare cases
* TINKERPOP-1384 Description of filter function in traversal documentation
* TINKERPOP-1428 profile() throws NPE for union(group, group)
* TINKERPOP-1521 Mutating steps don't recognize side-effects
* TINKERPOP-1525 Plug VertexProgram iteration leak on empty Spark RDD partitions
* TINKERPOP-1534 Gremlin Server instances leaking in tests
* TINKERPOP-1537 Python tests should not use hard-coded number of workers
* TINKERPOP-1547 Two bugs found associated with MatchStep: Path retraction and range count.
* TINKERPOP-1548 Traversals can complete before interrupted in TraversalInterruptionComputerTest
* TINKERPOP-1560 Cache in GroovyClassLoader may continue to grow
* TINKERPOP-1561 gremiln-python GraphSONWriter doesn't properly serialize long in Python 3.5
* TINKERPOP-1567 GraphSON deserialization fails with within('a')
* TINKERPOP-1573 Bindings don't work in coalesce
* TINKERPOP-1576 gremlin-python calls non-existent methods
* TINKERPOP-1581 Gremlin-Python driver connection is not thread safe.
* TINKERPOP-1583 PathRetractionStrategy retracts keys that are actually needed
* TINKERPOP-1585 OLAP dedup over non elements
* TINKERPOP-1587 Gremlin Server Subgraph Cardinality Not Respected
* TINKERPOP-1594 LazyBarrierStrategy does not activate with ProfileStep
* TINKERPOP-1605 gremlin-console 3.2.3 -e can no longer take paths relative to current working directory

==== Improvements

* TINKERPOP-887 FastNoSuchElementException hides stack trace in client code
* TINKERPOP-919 Features needs to specify whether 2 vertex properties with same key/value is allowed.
* TINKERPOP-932 Add ability to cancel script execution associated with a Gremlin Server Session
* TINKERPOP-1248 OrderGlobalStep should use local star graph to compute sorts, prior to reduction.
* TINKERPOP-1261 Side-effect group().by() can't handle user-defined maps
* TINKERPOP-1292 TinkerGraphComputer VertexProgramInterceptors
* TINKERPOP-1372 ImmutablePath should not use Java recursion (call stacks are wack)
* TINKERPOP-1433 Add steps to dev docs to help committers get their keys in order
* TINKERPOP-1434 Block calls to traversal side-effects until read is complete
* TINKERPOP-1471 IncidentToAdjacentStrategy use hidden marker to avoid repeated recursion.
* TINKERPOP-1473 Given PathRetractionStrategy, PathProcessorStrategy can be extended to support partial where() inlining.
* TINKERPOP-1482 has(x).has(y) chains should be has(x.and(y))
* TINKERPOP-1490 Provider a Future based Traversal.async(Function<Traversal,V>) terminal step
* TINKERPOP-1502 Chained has()-steps should simply left-append HasContainers in Gremlin-Java.
* TINKERPOP-1507 Pick.any and Pick.none are not in GraphSON or Gremlin-Python
* TINKERPOP-1508 Add choose(predicate,trueTraversal)
* TINKERPOP-1527 Do not override registered strategies in TraversalStrategies.GlobalCache
* TINKERPOP-1530 Consistent use of instance()
* TINKERPOP-1539 Create a ComplexTraversalTest with crazy nested gnarly traversals.
* TINKERPOP-1542 Add Path.isEmpty() with a default implementation.
* TINKERPOP-1562 Migrate ScriptEngine-related code to gremlin-core
* TINKERPOP-1570 Bump to Netty 4.0.42
* TINKERPOP-1582 TraversalOpProcessor does not support custom serializers
* TINKERPOP-1584 Add gryo serializers to support types covered in GraphSON
* TINKERPOP-1588 Added Terminal Steps section to the docs
* TINKERPOP-1589 Re-Introduce CloseableIterator
* TINKERPOP-1590 Create TinkerWorkerMemory and Partitioned Vertices
* TINKERPOP-1600 Consistent use of base 64 encoded bytes for SASL negotiation
* TINKERPOP-1602 Support SSL client certificate authentication
* TINKERPOP-1606 Refactor GroupStep to not have the reduction traversal included in its BiOperator.
* TINKERPOP-1610 Deprecate gremlin-groovy-test provider based tests
* TINKERPOP-1617 Create a SingleIterationStrategy which will do its best to rewrite OLAP traversals to not message pass.

[[release-3-2-3]]
=== TinkerPop 3.2.3 (Release Date: October 17, 2016)

This release also includes changes from <<release-3-1-5, 3.1.5>>.

* Restructured Gremlin-Python's GraphSON I/O package to make it easier for users to register serializers/deserializers. (*breaking*)
* Fixed a bug with `TraversalOpProcessor` that was returning a final result prior to committing the transaction.
* Fixed a bug in `ConnectiveStrategy` where infix and/or was not correctly reasoning on `choose()` `HasNextStep` injections.
* Increased performance of `CredentialGraph` authentication.
* Removed Java 8 stream usage from `TraversalHelper` for performance reasons.
* Fixed a bug in `RepeatStep` where `emit().as('x')` wasn't adding the step labels to the emit-traverser.
* Added `GraphComputing.atMaster(boolean)` to allow steps to know whether they are executing at master or distributed at workers.
* Fixed a bug in OLAP where `DedupGlobalStep` wasn't de-duping local master traversers.
* Added `HasContainerHolder.removeHasContainer()`-method with default `UnsupportedOperationException` implementation.
* `TraversalSource.withComputer()` is simplified to add a `VertexProgramStrategy`. Easier for language variants.
* Fixed a `Set`, `List`, `Map` bug in the various `Translators` where such collections were not being internally translated.
* Fixed a `Bytecode` bug where nested structures (map, list, set) were not being analyzed for bindings and bytecode conversions.
* Fixed a `String` bug in `GroovyTranslator` and `PythonTranslator` where if the string has double-quotes it now uses """ """.
* Added a default `TraversalStrategy.getConfiguration()` which returns the configuration needed to construct the strategy.
* `Computer` instances can be created with `Computer.create(Configuration)` and accessed via `Computer.getConf()`.
* Every `TraversalStrategy` can be created via a `Configuration` and a static `MyStrategy.create(Configuration)`.
* Added language-agnostic `TraversalStrategy` support in `Bytecode`.
* Added `PartitionStrategy.Builder.readPartitions()` and deprecated `PartitionStrategy.Builder.addPartition()`.
* A new version of `LazyBarrierStrategy` has been created and added to the default strategies.
* `FilterRankStrategy` now propagates labels "right" over non-`Scoping` filters.
* Fixed a bug in `ConnectiveP` where nested equivalent connectives should be inlined.
* Fixed a bug in `IncidentToAdjacentStrategy` where `TreeStep` traversals were allowed.
* Fixed a end-step label bug in `MatchPredicateStrategy`.
* Fixed a bug in `MatchPredicateStrategy` where inlined traversals did not have strategies applied to it.
* Fixed a bug in `RepeatUnrollStrategy` where inlined traversal did not have strategies applied to it.
* Fixed padding of prompt in Gremlin Console when the number of lines went beyond a single digit.
* Fixed GraphSON 2.0 namespace for `TinkerGraph` to be "tinker" instead of "gremlin".
* Dropped serialization support in GraphSON 2.0 for `Calendar`, `TimeZone`, and `Timestamp`.
* Added `TraversalHelper.copyLabels()` for copying (or moving) labels form one step to another.
* Added `TraversalHelper.applySingleLevelStrategies()` which will apply a subset of strategies but not walk the child tree.
* Added the concept that hidden labels using during traversal compilation are removed at the end during `StandardVerificationStrategy`. (*breaking*)
* Added `InlineFilterStrategy` which will determine if various `TraversalParent` children are filters and if so, inline them.
* Removed `IdentityRemovalStrategy` from the default listing as its not worth the clock cycles.
* Removed the "!" symbol in `NotStep.toString()` as it is confusing and the `NotStep`-name is sufficient.
* Fixed a bug in `TraversalVertexProgram` (OLAP) around ordering and connectives (i.e. `and()` and `or()`).
* Added `AbstractGremlinProcessTest.checkOrderedResults()` to make testing ordered results easier.
* `AbstractLambdaTraversal` now supports a `bypassTraversal` where it is possible for strategies to redefine such lambda traversals.
* Added an internal utility `ClassFilterStep` which determines if the traverser object's class is an instance of the provided class.
* `ConnectiveStep` extends `FilterStep` and thus, is more appropriately categorized in the step hierarchy.
* `PropertyMapStep` supports a provided traversal for accessing the properties of the element. (*breaking*)
* `SubgraphStrategy` now supports vertex property filtering.
* Fixed a bug in Gremlin-Python `P` where predicates reversed the order of the predicates.
* Added tests to `DedupTest` for the `dedup(Scope, String...)` overload.
* Added more detailed reference documentation for IO formats.
* Fixed a bug in serialization of `Lambda` instances in GraphSON, which prevented their use in remote traversals.
* Fixed a naming bug in Gremlin-Python where `P._and` and `P._or` should be `P.and_` and `P.or_`. (*breaking*)
* `where()` predicate-based steps now support `by()`-modulation.
* Added Gryo serialization for `Bytecode`.
* Moved utility-based serializers to `UtilSerializers` for Gryo - these classes were private and hence this change is non-breaking.
* `TraversalRing` returns a `null` if it does not contain traversals (previously `IdentityTraversal`).
* Deprecated `Graph.Exceptions.elementNotFoundException()` as it was not used in the code base outside of the test suite.
* Fixed a `JavaTranslator` bug where `Bytecode` instructions were being mutated during translation.
* Added `Path` to Gremlin-Python with respective GraphSON 2.0 deserializer.
* `Traversal` and `TraversalSource` now implement `AutoCloseable`.
* Added "keep-alive" functionality to the Java driver, which will send a heartbeat to the server when normal request activity on a connection stops for a period of time.
* Renamed the `empty.result.indicator` preference to `result.indicator.null` in Gremlin Console
* If `result.indicator.null` is set to an empty string, then no "result line" is printed in Gremlin Console.
* Deprecated `reconnectInitialDelay` on the Java driver.
* Added some validations to `Cluster` instance building.
* Produced better errors in `readGraph` of `GryoReader` and `GraphSONReader` if a `Vertex` cannot be found in the cache on edge loading.
* VertexPrograms can now declare traverser requirements, e.g. to have access to the path when used with `.program()`.
* New build options for `gremlin-python` where `-DglvPython` is no longer required.
* Added missing `InetAddress` to GraphSON extension module.
* Added new recipe for "Pagination".
* Added new recipe for "Recommendation".
* Added functionality to Gremlin-Server REST endpoint to forward Exception Messages and Class in HTTP Response
* Gremlin Server `TraversalOpProcessor` now returns confirmation upon `Op` `close`.
* Added `close` method Java driver and Python driver `DriverRemoteTraversalSideEffects`.

==== Bugs

* TINKERPOP-1423 IncidentToAdjacentStrategy should be disabled for tree steps
* TINKERPOP-1440 g:Path needs a GraphSON deserializer in Gremlin-Python
* TINKERPOP-1457 Groovy Lambdas for remote traversals not serializable
* TINKERPOP-1458 Gremlin Server doesn't return confirmation upon Traversal OpProcessor "close" op
* TINKERPOP-1466 PeerPressureTest has been failing recently
* TINKERPOP-1472 RepeatUnrollStrategy does not semi-compile inlined repeat traversal
* TINKERPOP-1476 TinkerGraph does not get typed with the right type name in GraphSON
* TINKERPOP-1495 Global list deduplication doesn't work in OLAP
* TINKERPOP-1500 and/or infix and choose() do not work correctly.
* TINKERPOP-1511 Remote client addV, V()

==== Improvements

* TINKERPOP-790 Implement AutoCloseable on TraversalSource
* TINKERPOP-944 Deprecate Graph.Exceptions.elementNotFound
* TINKERPOP-1189 SimpleAuthenticator over HttpChannelizer makes Gremlin Server pretty slow and consumes more CPU
* TINKERPOP-1249 Gremlin driver to periodically issue ping / heartbeat to gremlin server
* TINKERPOP-1280 VertexPrograms should declare traverser requirements
* TINKERPOP-1330 by()-modulation for where()
* TINKERPOP-1409 Make the "null" return in the gremlin console into something more understandable  *(breaking)*
* TINKERPOP-1431 Documentation generation requires tests to execute on gremlin-python
* TINKERPOP-1437 Add tests for dedup(Scope) in DedupTest
* TINKERPOP-1444 Benchmark bytecode->Traversal creation and implement GremlinServer cache if necessary.
* TINKERPOP-1448 gremlin-python should be Python 2/3 compatible
* TINKERPOP-1449 Streamline gremlin-python build
* TINKERPOP-1455 Provide String-based withStrategy()/withoutStrategy() for language variant usage
* TINKERPOP-1456 Support SubgraphStrategy.vertexProperties().
* TINKERPOP-1460 Deprecate reconnectInitialDelay in Java driver
* TINKERPOP-1464 Gryo Serialization for Bytecode
* TINKERPOP-1469 Get rid of Stream-usage in TraversalHelper
* TINKERPOP-1470 InlineFilterStrategy should try and P.or() has() children in OrSteps.
* TINKERPOP-1486 Improve API of RemoteConnection
* TINKERPOP-1487 Reference Documentation for IO
* TINKERPOP-1488 Make LazyBarrierStrategy part of the default TraversalStrategies *(breaking)*
* TINKERPOP-1492 RemoteStrategy or the RemoteConnection should append a lazy barrier().
* TINKERPOP-1423 IncidentToAdjacentStrategy should be disabled for tree steps
* TINKERPOP-1440 g:Path needs a GraphSON deserializer in Gremlin-Python
* TINKERPOP-1457 Groovy Lambdas for remote traversals not serializable
* TINKERPOP-1458 Gremlin Server doesn't return confirmation upon Traversal OpProcessor "close" op
* TINKERPOP-1466 PeerPressureTest has been failing recently
* TINKERPOP-1472 RepeatUnrollStrategy does not semi-compile inlined repeat traversal
* TINKERPOP-1495 Global list deduplication doesn't work in OLAP
* TINKERPOP-1500 and/or infix and choose() do not work correctly.
* TINKERPOP-1511 Remote client addV, V()

[[release-3-2-2]]
=== TinkerPop 3.2.2 (Release Date: September 6, 2016)

This release also includes changes from <<release-3-1-4, 3.1.4>>.

* Included GraphSON as a default serializer (in addition to Gryo, which was already present) in Gremlin Server if none are defined.
* Added `gremlin-python` package as a Gremlin language variant in Python.
* Added `Bytecode` which specifies the instructions and arguments used to construct a traversal.
* Created an experimental GraphSON representation of `Bytecode` that will be considered unstable until 3.3.0.
* Added `Translator` which allows from the translation of `Bytecode` into some other form (e.g. script, `Traversal`, etc.).
* Added `JavaTranslator`, `GroovyTranslator`, `PythonTranslator`, and `JythonTranslator` for translating `Bytecode` accordingly.
* Added `TranslationStrategy` to `gremlin-test` so translators can be tested against the process test suite.
* Added `Traversal.Admin.nextTraverser()` to get the next result in bulk-form (w/ default implementation).
* Added `TraversalSource.getAnonymousTraversalClass()` (w/ default implementation).
* Added `GremlinScriptEngine` interface which specifies a `eval(Bytecode, Bindings)` method.
* Deprecated `RemoteGraph` in favor of `TraversalSource.withRemote()` as it is more technically correct to tie a remote traversal to the `TraversalSource` than a `Graph` instance.
* `GremlinGroovyScriptEngine` implements `GremlinScriptEngine`.
* Added `GremlinJythonScriptEngine` which implements `GremlinScriptEngine`.
* Removed support for submitting a Java serialized `Traversal` to Gremlin Server.
* Removed a largely internal feature that supported automatic unrolling of traversers in the Gremlin Driver.
* Made it possible to directly initialize `OpProcessor` implementations with server `Settings`.
* Included GraphSON as a default serializer (in addition to Gryo, which was already present) in Gremlin Server if none are defined
* Introduced GraphSON 2.0.
* Deprecated `embedTypes` on the builder for `GraphSONMapper`.
* Bumped to Netty 4.0.40.final.
* Defaulted the `gremlinPool` setting in Gremlin Server to be zero, which will instructs it to use `Runtime.availableProcessors()` for that settings.
* Changed scope of log4j dependencies so that they would only be used in tests and the binary distributions of Gremlin Console and Server.
* Deprecated `Io.Builder.registry()` in favor of the newly introduced `Io.Builder.onMapper()`.
* Added new recipe for "Traversal Induced Values".
* Fixed a potential leak of a `ReferenceCounted` resource in Gremlin Server.
* Added class registrations for `Map.Entry` implementations to `GryoMapper`.
* Added methods to retrieve `Cluster` settings in `gremlin-driver`.
* Fixed a severe bug in `SubgraphStrategy`.
* Deprecated `SubgraphStrategy.Builder.vertexCriterion()/edgeCriterion()` in favor of `vertices()/edges()`.
* Fixed a small bug in `StandardVerificationStrategy` that caused verification to fail when `withPath` was used in conjunction with `ProfileStep`.
* Added color preferences
* Added input, result prompt preferences
* Added multi-line indicator in Gremlin Console

==== Bugs

* TINKERPOP-810 store not visible
* TINKERPOP-1151 slf4j-log4j12 / log4j is only required for testing *(breaking)*
* TINKERPOP-1383 publish-docs.sh might publish to current too early
* TINKERPOP-1390 IdentityRemoveStrategyTest fails randomly
* TINKERPOP-1400 SubgraphStrategy introduces infinite recursion if filter has Vertex/Edge steps.
* TINKERPOP-1405 profile() doesn't like withPath()

==== Improvements

* TINKERPOP-1037 Gremlin shell output coloring
* TINKERPOP-1226 Gremlin Console should :clear automagically after "Display stack trace."
* TINKERPOP-1230 Serialising lambdas for RemoteGraph
* TINKERPOP-1274 GraphSON Version 2.0
* TINKERPOP-1278 Implement Gremlin-Python and general purpose language variant test infrastructure
* TINKERPOP-1285 Gremline console does not differentiate between multi-line and single-line input
* TINKERPOP-1334 Provide a way to pull gremlin.driver.Cluster connection settings.
* TINKERPOP-1347 RemoteConnection needs to provide TraversalSideEffects. *(breaking)*
* TINKERPOP-1373 Default gremlinPool to number of cores
* TINKERPOP-1386 Bump to Netty 4.0.40.Final
* TINKERPOP-1392 Remove support for java serialized Traversal *(breaking)*
* TINKERPOP-1394 Fix links in Recipes doc
* TINKERPOP-1396 Traversal Induced Values Recipe
* TINKERPOP-1402 Impossible for graph implementations to provide a class resolver for Gryo IO
* TINKERPOP-1407 Default serializers for Gremlin Server
* TINKERPOP-1425 Use trailing underscores in gremlin-python

[[release-3-2-1]]
=== TinkerPop 3.2.1 (Release Date: July 18, 2016)

This release also includes changes from <<release-3-1-3, 3.1.3>>.

* `PathProcessor` steps now have the ability (if configured through a strategy) to drop `Traverser` path segments.
* `MatchStep` in OLTP has a lazy barrier to increase the probability of bulking.
* Added `PathRetractionStrategy` which will remove labeled path segments that will no longer be referenced.
* Added `Path.retract()` to support retracting paths based on labels.
* Optimized `ImmutablePath` and `MutablePath` equality code removing significant unnecessary object creation code.
* Bumped to Groovy 2.4.7.
* Added `RepeatUnrollStrategy` to linearize a `repeat()`-traversal if loop amount is known at compile time.
* Fixed a bug in `BranchStep` around child integration during `clone()`.
* Fixed a bug in `AbstractStep` around label set cloning.
* Added `TraversalStrategyPerformanceTest` for verifying the performance gains of optimization-based traversal strategies.
* `TraversalExplanation.prettyPrint()` exists which provides word wrapping and GremlinConsole is smart to use console width to control `toString()`.
* `TraversalOpProcessor` (`RemoteConnection`) uses `HaltedTraverserStrategy` metadata to determine detachment procedure prior to returning results.
* Allow DFS paths in `HADOOP_GREMLIN_LIBS`.
* Added a safer serializer infrastructure for use with `SparkGraphComputer` that uses `KryoSerializer` and the new `GryoRegistrator`.
* Added `HaltedTraverserStrategy` to allow users to get back different element detachments in OLAP.
* Fixed a `NullPointerException` bug around nested `group()`-steps in OLAP.
* Fixed a severe bug around halted traversers in a multi-job OLAP traversal chain.
* Ensure a separation of `GraphComputer` and `VertexProgram` configurations in `SparkGraphComputer` and `GiraphGraphComputer`.
* `PeerPressureVertexProgram` now supports dynamic initial vote strength calculations.
* Added `EmptyMemory` for ease of use when no memory exists.
* Updated `VertexComputing.generateProgram()` API to include `Memory`. *(breaking)*
* `ImmutablePath.TailPath` is now serializable like `ImmutablePath`.
* Added `ConfigurationCompilerProvider` which allows fine-grained control of some of the internal `GremlinGroovyScriptEngine` settings at the Groovy compilation level.
* Intoduced the `application/vnd.gremlin-v1.0+gryo-lite` serialization type to Gremlin Server which users "reference" elements rather than "detached".
* `GryoMapper` allows overrides of existing serializers on calls to `addCustom` on the builder.
* Added a traversal style guide to the recipes cookbook.
* Fixed a bug in master-traversal traverser propagation.
* Added useful methods for custom `VertexPrograms` to be used with `program()`-step.
* Increased the test coverage around traverser propagation within a multi-job OLAP traversal.
* Added tests to validate the status of a transaction immediately following calls to close.
* Added tests to ensure that threaded transactions cannot be re-used.
* `GraphFilter` helper methods are now more intelligent when determining edge direction/label legality.
* Added `GraphFilterStrategy` to automatically construct `GraphFilters` via traversal introspection in OLAP.
* Updated the Gephi Plugin to support Gephi 0.9.x.
* Increased the testing and scope of `TraversalHelper.isLocalStarGraph()`.
* Changed signature of `get_g_VXlistXv1_v2_v3XX_name` and `get_g_VXlistX1_2_3XX_name` of `VertexTest` to take arguments for the `Traversal` to be constructed by extending classes.
* Added `VertexProgramInterceptor` interface as a general pattern for `GraphComputer` providers to use for bypassing `GraphComputer` semantics where appropriate.
* Added `SparkStarBarrierInterceptor` that uses Spark DSL for local star graph traversals that end with a `ReducingBarrierStep`.
* Added `SparkInterceptorStrategy` which identifies which interceptor to use (if any) given the submitted `VertexProgram`.
* Added `SparkSingleIterationStrategy` that does not partition nor cache the graph RDD if the traversal does not message pass.
* Added more helper methods to `TraversalHelper` for handling scoped traversal children.
* Deprecated all "performance" tests based on "JUnit Benchmarks".
* `SparkGraphComputer` no longer shuffles empty views or empty outgoing messages in order to save time and space.
* `TraversalVertexProgram` no longer maintains empty halted traverser properties in order to save space.
* Added `List<P<V>>` constructors to `ConnectiveP`, `AndP`, and `OrP` for ease of use.
* Added support for interactive (`-i`) and execute (`-e`) modes for Gremlin Console.
* Displayed line numbers for script execution failures of `-e` and `-i`.
* Improved messaging around script execution errors in Gremlin Console.
* Added "help" support to Gremlin Console with the `-h` flag.
* Added options to better control verbosity of Gremlin Console output with `-Q`, `-V` and `-D`.
* Deprecated the `ScriptExecutor` - the `-e` option to `gremlin.sh` is now handled by `Console`.
* `Traversal` now allows cancellation with `Thread.interrupt()`.
* Added a Gremlin language variant tutorial teaching people how to embed Gremlin in a host programming language.

==== Bugs

* TINKERPOP-1281 Memory.HALTED_TRAVERSER transience is not sound.
* TINKERPOP-1305 HALTED_TRAVERSERS hold wrong information
* TINKERPOP-1307 NPE with OLTP nested group() in an OLAP group() traversal
* TINKERPOP-1323 ComputerVerificationStrategy fails for nested match() steps
* TINKERPOP-1341 UnshadedKryoAdapter fails to deserialize StarGraph when SparkConf sets spark.rdd.compress=true whereas GryoSerializer works
* TINKERPOP-1348 TraversalInterruptionTest success dependent on iteration order

==== Improvements

* TINKERPOP-818 Consider a P.type()
* TINKERPOP-946 Traversal respecting Thread.interrupt()
* TINKERPOP-947 Enforce semantics of threaded transactions as manual *(breaking)*
* TINKERPOP-1059 Add test to ensure transaction opening happens at read/write and not on close *(breaking)*
* TINKERPOP-1071 Enhance pre-processor output
* TINKERPOP-1091 Get KryoSerializer to work natively. *(breaking)*
* TINKERPOP-1120 If there is no view nor messages, don't create empty views/messages in SparkExecutor
* TINKERPOP-1144 Improve ScriptElementFactory
* TINKERPOP-1155 gremlin.sh -e doesn't log line numbers for errors
* TINKERPOP-1156 gremlin.sh could use a help text
* TINKERPOP-1157 gremlin.sh should allow you to execute a script and go interactive on error or completion
* TINKERPOP-1232 Write a tutorial demonstrating the 3 ways to write a Gremlin language variant.
* TINKERPOP-1254 Support dropping traverser path information when it is no longer needed.
* TINKERPOP-1268 Improve script execution options for console *(breaking)*
* TINKERPOP-1273 Deprecate old performance tests
* TINKERPOP-1276 Deprecate serializedResponseTimeout
* TINKERPOP-1279 Add Iterable<V> parameter constructor to ConnectiveP subclasses
* TINKERPOP-1282 Add more compliance tests around how memory and vertex compute keys are propagated in chained OLAP.
* TINKERPOP-1286 Add Recipes documentation
* TINKERPOP-1288 Support gremlin.spark.skipPartitioning configuration.
* TINKERPOP-1290 Create VertexProgramInterceptor as a pattern for GraphComputer strategies.
* TINKERPOP-1293 Implement GraphFilterStrategy as a default registration for GraphComputer
* TINKERPOP-1294 Deprecate use of junit-benchmarks
* TINKERPOP-1297 Gephi plugin on Gephi 0.9.x  *(breaking)*
* TINKERPOP-1299 Refactor TraversalVertexProgram to make it easier to understand.
* TINKERPOP-1308 Serialize to "reference" for Gremlin Server
* TINKERPOP-1310 Allow OLAP to return properties as Detached
* TINKERPOP-1321 Loosen coupling between TinkerPop serialization logic and shaded Kryo
* TINKERPOP-1322 Provide fine-grained control of CompilerConfiguration
* TINKERPOP-1328 Provide [gremlin-python] as an code executor in docs
* TINKERPOP-1331 HADOOP_GREMLIN_LIBS can only point to local file system
* TINKERPOP-1332 Improve .explain() Dialogue
* TINKERPOP-1338 Bump to Groovy 2.4.7
* TINKERPOP-1349 RepeatUnrollStrategy should unroll loops while maintaining equivalent semantics.
* TINKERPOP-1355 Design HasContainer for extension

[[release-3-2-0-incubating]]
=== TinkerPop 3.2.0 (Release Date: April 8, 2016)

This release also includes changes from <<release-3-1-2-incubating, 3.1.2-incubating>>.

* Bumped to Neo4j 2.3.3.
* Renamed variable `local` to `fs` in `HadoopGremlinPlugin` to avoid a naming conflict with `Scope.local`. *(breaking)*
* Added `GraphTraversal.optional()` which will use the inner traversal if it returns results, else it won't.
* `GroupStep` and `GroupSideEffectStep` make use of mid-traversal reducers to limit memory consumption in OLAP.
* Added `GraphTraversal.program(VertexProgram)` to allow arbitrary user vertex programs in OLAP.
* Added `GraphTraversal.project()` for creating a `Map<String,E>` given the current traverser and an arbitrary number of `by()`-modulators.
* `HADOOP_GREMLIN_LIBS` can now reference a directory in HDFS and will be used if the directory does not exist locally.
* Added `gremlin-benchmark` module with JMH benchmarking base classes that can be used for further benchmark development.
* `TraversalStrategies.GlobalCache` supports both `Graph` and `GraphComputer` strategy registrations.
* `select("a","b").by("name").by("age")`-style traversals now work in OLAP with new `PathProcessorStrategy`.
* `DedupGlobalStep` can now handle star-bound `by()`-modulators and scoped keys on `GraphComputer`.
* Added `Computer` which is a builder for `GraphComputers` that is serializable.
* `PersistedOutputRDD` now implements `PersistResultGraphAware` and thus, no more unneeded warnings when using it.
* Renamed `StandardTraversalMetrics` to `DefaultTraversalMetrics` given the `DefaultXXX`-convention throughout. *(breaking)*
* Bumped to Apache Hadoop 2.7.2.
* Fixed a bug around profiling and nested traversals.
* Added `gremlin.hadoop.defaultGraphComputer` so users can use `graph.compute()` with `HadoopGraph`.
* Added `gremlin.hadoop.graphReader` and `gremlin.hadoop.graphWriter` which can handled `XXXFormats` and `XXXRDDs`.
* Deprecated `gremlin.hadoop.graphInputFormat`, `gremlin.hadoop.graphOutputFormat`, `gremlin.spark.graphInputRDD`, and `gremlin.spark.graphOutputRDD`.
* If no configuration is provided to `HadoopPools` it uses the default configuration to create a pool once and only once per JVM.
* Implemented `RemoteGraph`, `RemoteConnection`, and `RemoteStrategy`.
* Added validation to `GryoMapper` Kryo identifiers before construction to prevent accidental duplicates.
* Added `GraphStep.addIds()` which is useful for `HasContainer` "fold ins."
* Added a static `GraphStep.processHashContainerIds()` helper for handling id-based `HasContainers`.
* `GraphStep` implementations should have `g.V().hasId(x)` and `g.V(x)` compile equivalently. *(breaking)*
* Optimized `ExpandableStepIterator` with simpler logic and increased the likelihood of bulking.
* Optimized `TraverserRequirement` calculations.
* `Step.addStart()` and `Step.addStarts()` now take `Traverser.Admin<S>` and `Traverser.Admin<S>`, respectively. *(breaking)*
* `Step.processNextStart()` and `Step.next()` now return `Traverser.Admin<E>`. *(breaking)*
* `Traversal.addTraverserRequirement()` method removed. *(breaking)*
* Fixed a `hashCode()` bug in `OrderGlobalStep` and `OrderLocalStep`.
* Added `OrderLimitStrategy` which will ensure that partitions are limited before being merged in OLAP.
* `ComparatorHolder` now separates the traversal from the comparator. *(breaking)*
* Bumped to Apache Spark 1.6.1.
* If no Spark serializer is provided then `GryoSerializer` is the default, not `JavaSerializer`.
* Added `Operator.sumLong` as a optimized binary operator intended to be used by `Memory` reducers that know they are dealing with longs.
* Traversers from `ComputerResultStep` are no longer attached. Attaching is only used in TinkerPop's test suite via `System.getProperties()`.
* Fixed a `hashCode()`/`equals()` bug in `MessageScope`.
* Fixed a severe `Traversal` cloning issue that caused inconsistent `TraversalSideEffects`.
* `TraversalSideEffects` remain consistent and usable across multiple chained OLAP jobs.
* Added `MemoryTraversalSideEffects` which wraps `Memory` in a `TraversalSideEffects` for use in OLAP.
* `TraversalSideEffects` are now fully functional in OLAP save that an accurate global view is possible at the start of an iteration (not during).
* Updated the `TraversalSideEffects` API to support registered reducers and updated `get()`-semantics. *(breaking)*
* Split existing `profile()` into `ProfileStep` and `ProfileSideEffectStep`.
* The `profile()`-step acts like a reducing barrier and emits `TraversalMetrics` without the need for `cap()`. *(breaking)*
* Added `LocalBarrier` interface to allow traversers to remain distributed during an iteration so as to reduce cluster traffic.
* Added `NoOpBarrierStep` as a `LocalBarrier` implementation of `LambdaCollectingBarrierStep(noOp)`.
* `AggregateStep` implements `LocalBarrier` and thus, doesn't needlessly communicate its barrier traversers.
* Fixed an OLAP-based `Barrier` synchronization bug.
* Fixed a semantic bug in `BranchStep` (and inheriting steps) where barriers reacted locally. *(breaking)*
* Added `MemoryComputeKey` for specification of `Memory` keys in `VertexProgram`. *(breaking)*
* Added `VertexComputeKey` for specification of vertex compute properties in `VertexProgram`. *(breaking)*
* Added `and`, `or`, and `addAll` to `Operator`.
* `Memory` API changed to support setting and adding values for reduction. *(breaking)*
* `Memory` keys can be marked as broadcast and only those values are sent to workers on each iterator.
* `Memory` keys can be marked transient and thus deleted at the end of the OLAP job.
* Vertex compute keys can be marked transient and thus deleted at the end of the OLAP job.
* `VertexProgram` API changed to support `MemoryComputeKey` and `VertexComputeKey`. *(breaking)*
* `TraversalVertexProgram` able to execute OLAP and OLTP traversal sections dynamically within the same job.
* Removed `FinalGet` interface as all post processing of reductions should be handled by the reducing step explicitly. *(breaking)*
* Simplified all `SupplyingBarrierStep` implementations as they no longer require `MapReduce` in OLAP.
* Simplified all `CollectingBarrierStep` implementations as they no longer require `MapReduce` in OLAP.
* Simplified all `ReducingBarrierStep` implementations as they no longer require `MapReduce` in OLAP.
* All steps in OLAP that used `MapReduce` now use `Memory` to do their reductions which expands the list of legal traversals.
* `GroupStep` simplified with `GroupHelper.GroupMap` no longer being needed. Related to the removal of `FinalGet`.
* OLAP side-effects that are no longer generated by `MapReduce` are simply stored in `ComputerResult.Memory` w/ no disk persistence needed. *(breaking)*
* Added `Generate` step interface which states that there could be a final generating phase to a side-effect or reduction (e.g. `GroupStep`).
* `Barrier` step interface is now the means by which non-parallel steps communicate with their counterparts in OLAP.
* Added `MemoryComputing` step interface which states that the step uses `MemoryComputeKeys` for its computation in OLAP.
* Added `PeerPressureVertexProgramStep` and `GraphTraversal.peerPressure()`.
* Added `PureTraversal` for handling pure and compiled versions of a `Traversal`. Useful in OLAP.
* Added `ScriptTraversal` which allows for delayed compilation of script-based `Traversals`.
* Simplified `VertexProgram` implementations with a `PureTraversal`-model and deprecated `ConfigurationTraversal`.
* Simplified script-based `Traversals` via `ScriptTraversal` and deprecated `TraversalScriptFunction` and `TraversalScriptHelper`.
* Added `TimesModulating` interface which allows the `Step` to decide how a `times()`-modulation should be handled.
* Added `ByModulating` interface which allows the `Step` to decide how a `by()`-modulation should be handled. *(breaking)*
* Simplified the `by()`-modulation patterns of `OrderGlobalStep` and `OrderLocalStep`.
* Added `GraphComputerTest.shouldSupportPreExistingComputeKeys()` to ensure existing compute keys are "revived." *(breaking)*
* Added `GraphComputerTest.shouldSupportJobChaining()` to ensure OLAP jobs can be linearly chained. *(breaking)*
* Fixed a bug in both `SparkGraphComputer` and `GiraphGraphComputer` regarding source data access in job chains.
* Expanded job chaining test coverage for `GraphComputer` providers.
* Added `TraversalHelper.onGraphComputer(traversal)`.
* `MapReduce.map()` no longer has a default implementation. This method must be implemented. *(breaking)*
* `TraversalVertexProgram` can work without a `GraphStep` start.
* Added `PageRankVertexProgramStep` and `GraphTraversal.pageRank()`.
* Added `TraversalVertexProgramStep` to support OLAP traversal job chaining.
* Added `VertexProgramStrategy` which compiles multiple OLAP jobs into a single traversal.
* Simplified the comparator model in `OrderGlobalStep` and `OrderLocalStep`.
* Refactored `TraversalSource` model to allow fluent-method construction of `TraversalSources`.
* Deprecated the concept of a `TraversalSource.Builder`.
* Removed the concept of a `TraversalEngine`. All `Traversal` modulations are now mediated by `TraversalStrategies`. *(breaking)*
* Added `SideEffectStrategy` for registering sideEffects in a spawned `Traversal`.
* Added `SackStrategy` for registering a sack for a spawned `Traversal`.
* Added `RequirementsStrategy` and `RequirementsStep` for adding dynamic `TraverserRequirements` to a `Traversal`.
* Removed `EngineDependentStrategy`.
* Renamed step interface `EngineDependent` to `GraphComputing` with method `onGraphComputer()`. *(breaking)*
* Cleaned up various `TraversalStrategy` tests now that `TraversalEngine` no longer exists.
* Added `GraphFilter` to support filtering out vertices and edges that won't be touched by an OLAP job.
* Added `GraphComputer.vertices()` and `GraphComputer.edges()` for `GraphFilter` construction. *(breaking)*
* `SparkGraphComputer`, `GiraphGraphComputer`, and `TinkerGraphComputer` all support `GraphFilter`.
* Added `GraphComputerTest.shouldSupportGraphFilter()` which verifies all filtered graphs have the same topology.
* Added `GraphFilterAware` interface to `hadoop-gremlin/` which tells the OLAP engine that the `InputFormat` handles filtering.
* `GryoInputFormat` and `ScriptInputFormat` implement `GraphFilterAware`.
* Added `GraphFilterInputFormat` which handles graph filtering for `InputFormats` that are not `GraphFilterAware`.
* Fixed a bug in `TraversalHelper.isLocalStarGraph()` which allowed certain illegal traversals to pass.
* Added `TraversalHelper.isLocalProperties()` to verify that the traversal does not touch incident edges.
* `GraphReader` I/O interface now has `Optional<Vertex> readGraph(InputStream, GraphFilter)`. Default `UnsupportedOperationException`.
* `GryoReader` does not materialize edges that will be filtered out and this greatly reduces GC and load times.
* Created custom `Serializers` for `SparkGraphComputer` message-passing classes which reduce graph sizes significantly.

==== Bugs

* TINKERPOP-951 Barrier steps provide unexpected results in Gremlin OLAP
* TINKERPOP-1057 GroupSideEffectStep doesn't use provided maps
* TINKERPOP-1103 Two objects fighting for local variable name in Gremlin Console *(breaking)*
* TINKERPOP-1149 TraversalXXXSteps Aren't Providing SideEffects
* TINKERPOP-1181 select(Column) should not use a LambdaMapStep
* TINKERPOP-1188 Semantics of BarrierSteps in TraversalParent global traversals is wrong. *(breaking)*
* TINKERPOP-1194 explain() seems broken
* TINKERPOP-1217 Repeated Logging of "The HadoopPools has not been initialized, using the default pool"

==== Improvements

* TINKERPOP-570 [Proposal] Provide support for OLAP to OLTP to OLAP to OLTP
* TINKERPOP-575 Implement RemoteGraph
* TINKERPOP-813 [Proposal] Make the Gremlin Graph Traversal Machine and Instruction Set Explicit
* TINKERPOP-872 Remove GroupCountStep in favor of new Reduce-based GroupStep
* TINKERPOP-890 Remove the concept of branch/ package. *(breaking)*
* TINKERPOP-958 Improve usability of .profile() step.
* TINKERPOP-962 Provide "vertex query" selectivity when importing data in OLAP. *(breaking)*
* TINKERPOP-968 Add first class support for an optional traversal
* TINKERPOP-971 TraversalSource should be fluent like GraphComputer *(breaking)*
* TINKERPOP-1016 Replace junit-benchmarks with JMH
* TINKERPOP-1021 Deprecate Order.valueIncr, Order.valueDecr, Order.keyIncr, and Order.keyDecr *(breaking)*
* TINKERPOP-1032 Clean up the conf/hadoop configurations
* TINKERPOP-1034 Bump to support Spark 1.5.2
* TINKERPOP-1069 Support Spark 1.6.0
* TINKERPOP-1082 INPUT_RDD and INPUT_FORMAT are bad, we should just have one key.
* TINKERPOP-1112 Create GryoSerializers for the Spark Payload classes.
* TINKERPOP-1121 FileSystemStorage needs to be smart about /.
* TINKERPOP-1132 Messenger.receiveMessages() Iterator should .remove().
* TINKERPOP-1140 TraversalVertexProgramStep in support of OLAP/OLTP conversions.
* TINKERPOP-1153 Add ByModulating and TimesModulating interfaces.
* TINKERPOP-1154 Create a ScriptTraversal which is Serializable and auto-compiles.
* TINKERPOP-1162 Add VertexProgram.getTransientComputeKeys() for removing scratch-data. *(breaking)*
* TINKERPOP-1163 GraphComputer's can have TraversalStrategies.
* TINKERPOP-1164 ReducingBarriersSteps should use ComputerMemory, not MapReduce.
* TINKERPOP-1166 Add Memory.reduce() as option to Memory implementations. *(breaking)*
* TINKERPOP-1173 If no Serializer is provided in Configuration, use GryoSerializer by default (Spark)
* TINKERPOP-1180 Add more optimized binary operators to Operator.
* TINKERPOP-1192 TraversalSideEffects should support registered reducers (binary operators).
* TINKERPOP-1193 Add a LocalBarrier interface.
* TINKERPOP-1199 Use "MicroMetrics" as the mutator of the TraversalMetrics.
* TINKERPOP-1206 ExpandableIterator can take a full TraverserSet at once -- Barriers.
* TINKERPOP-1209 ComparatorHolder should returns a Pair<Traversal,Comparator>. *(breaking)*
* TINKERPOP-1210 Provide an OrderLimitStep as an optimization.
* TINKERPOP-1219 Create a test case that ensures the provider's compilation of g.V(x) and g.V().hasId(x) is identical *(breaking)*
* TINKERPOP-1222 Allow default GraphComputer configuration
* TINKERPOP-1223 Allow jars in gremlin.distributedJars to be read from HDFS
* TINKERPOP-1225 Do a "rolling reduce" for GroupXXXStep in OLAP.
* TINKERPOP-1227 Add Metrics for the TraversalOpProcessor
* TINKERPOP-1234 program() step that takes arbitrary vertex programs
* TINKERPOP-1236 SelectDenormalizationStrategy for select().by(starGraph) in OLAP.
* TINKERPOP-1237 ProjectMap: For the Love of Die Faterland
* TINKERPOP-1238 Re-use Client instances in RemoteGraph tests

== TinkerPop 3.1.0 (A 187 On The Undercover Gremlinz)

image::https://raw.githubusercontent.com/apache/tinkerpop/master/docs/static/images/gremlin-gangster.png[width=185]

[[release-3-1-8]]
=== TinkerPop 3.1.8 (Release Date: August 21, 2017)

* Fixed a `MessageScope` bug in `TinkerGraphComputer`.
* Fixed a bug in `BigDecimal` divisions in `NumberHelper` that potentially threw an `ArithmeticException`.
* Non-deserializable exceptions no longer added to ScriptRecordReader IOExceptions.

==== Bugs

* TINKERPOP-1519 TinkerGraphComputer doesn't handle multiple MessageScopes in single iteration
* TINKERPOP-1736 Sack step evaluated by Groovy interprets numbers in an unexpected way
* TINKERPOP-1754 Spark can not deserialise some ScriptRecordReader parse exceptions

[[release-3-1-7]]
=== TinkerPop 3.1.7 (Release Date: June 12, 2017)

* Configured Modern and The Crew graphs to work with a integer `IdManager` when `TinkerFactory.createXXX()` is called.
* Added XSLT transform option to convert TinkerPop 2.x GraphML to 3.x GraphML.
* Added validation to `StarVertexProperty`.
* Bumped to Jackson 2.8.7.
* Fixed `EventStrategy` so that newly added properties trigger events with the name of the key that was added.
* Drop use of jitpack for the jbcrypt artifact - using the official one in Maven Central.
* Bumped to Groovy 2.4.11.

==== Improvements

* TINKERPOP-1504 MutationListener doesn't provide property key on property additions
* TINKERPOP-1608 TP2-to-TP3 GraphML XSLT
* TINKERPOP-1633 Use org.mindrot:jbcrypt v0.4
* TINKERPOP-1645 Bump to Groovy 2.4.9
* TINKERPOP-1654 Upgrade to jackson-databind 2.8.6+ in gremlin-shaded
* TINKERPOP-1659 Docker build should use maven settings.xml
* TINKERPOP-1664 StarVertexProperty#property should throw an NPE if the value is null

[[release-3-1-6]]
=== TinkerPop 3.1.6 (Release Date: February 3, 2017)

* Fixed bug in `IncidentToAdjacentStrategy`, it was missing some invalidating steps.
* Returned a confirmation on session close from Gremlin Server.
* Use non-default port for running tests on Gremlin Server.
* Fully shutdown metrics services in Gremlin Server on shutdown.
* Deprecated `tryRandomCommit()` in `AbstractGremlinTest` - the annotation was never added in 3.1.1, and was only deprecated via javadoc.
* Minor fixes to various test feature requirements in `gremlin-test`.
* Allow developers to pass options to `docker run` with TINKERPOP_DOCKER_OPTS environment variable

==== Bugs

* TINKERPOP-1493 Groovy project doesn't build on Windows
* TINKERPOP-1545 IncidentToAdjacentStrategy is buggy

==== Improvements

* TINKERPOP-1538 Gremlin Server spawned by test suites should use a different port
* TINKERPOP-1544 Return a confirmation of session close
* TINKERPOP-1556 Allow Hadoop to run on IPv6 systems
* TINKERPOP-1557 Improve docker build time with this one weird trick!
* TINKERPOP-1598 Bump to Grovy 2.4.8

[[release-3-1-5]]
=== TinkerPop 3.1.5 (Release Date: October 17, 2016)

* Improved handling of `Cluster.close()` and `Client.close()` to prevent the methods from hanging.
* Fixed a bug in `NotStep` where child requirements were not being analyzed.
* Fixed output redirection and potential memory leak in `GremlinGroovyScriptEngine`.
* Corrected naming of `g_withPath_V_asXaX_out_out_mapXa_name_it_nameX` and `g_withPath_V_asXaX_out_mapXa_nameX` in `MapTest`.
* Improved session cleanup when a close is triggered by the client.
* Removed the `appveyor.yml` file as the AppVeyor build is no longer enabled by Apache Infrastructure.
* Fixed TinkerGraph which was not saving on `close()` if the path only consisted of the file name.
* Fixed a bug in `RangeByIsCountStrategy` which didn't use the `NotStep` properly.

==== Bugs

* TINKERPOP-1158 gremlin.sh -v emits log4j initialization errors
* TINKERPOP-1391 issue with where filter
* TINKERPOP-1442 Killing session should make better attempt to cleanup
* TINKERPOP-1451 TinkerGraph persistence cannot handle a single file name as the graph location
* TINKERPOP-1467 Improve close() operations on the Java driver
* TINKERPOP-1478 Propogate ScriptEngine fixes from groovy to GremlinGroovyScriptEngine
* TINKERPOP-1512 gremlin-server-classic.yaml is broken

==== Improvements

* TINKERPOP-927 bin/publish-docs.sh should only upload diffs.
* TINKERPOP-1264 Improve BLVP docs
* TINKERPOP-1477 Make DependencyGrabberTest an integration test

[[release-3-1-4]]
=== TinkerPop 3.1.4 (Release Date: September 6, 2016)

* Improved the error provided by a client-side session if no hosts were available.
* Fixed a bug in `PropertiesTest` which assumed long id values.
* Fixed a bug in `StarGraph` around self-edges.
* Fixed a potential leak of a `ReferenceCounted` resource in Gremlin Server.
* Renamed distributions to make the prefix "apache-tinkerpop-" as opposed to just "apache-".
* Fixed a problem (previously thought resolved on 3.1.3) causing Gremlin Server to lock up when parallel requests were submitted on the same session if those parallel requests included a script that blocked indefinitely.
* Fixed bug in `TailGlobalStep` where excess bulk was not accounted for correctly.

==== Bugs

* TINKERPOP-1350 Server locks when submitting parallel requests on session
* TINKERPOP-1375 Possible ByteBuf leak for certain transactional scenarios
* TINKERPOP-1377 Closing a remote in "console mode" has bad message
* TINKERPOP-1379 unaccounted excess in TailGlobalStep
* TINKERPOP-1397 StarVertex self edge has buggy interaction with graph filters
* TINKERPOP-1419 Wrong exception when a SessionedClient is initialized with no available host

==== Improvements

* TINKERPOP-989 Default documentation should be reference/index.html
* TINKERPOP-1376 Rename TinkerPop artifacts
* TINKERPOP-1413 PropertiesTest#g_V_hasXageX_propertiesXnameX assumes that ids are longs
* TINKERPOP-1416 Write Gremlin Server log files somewhere during doc generation
* TINKERPOP-1418 CoreTraversalTests depend on missing functionality

[[release-3-1-3]]
=== TinkerPop 3.1.3 (Release Date: July 18, 2016)

* Fixed bug in `SubgraphStep` where features were not being checked properly prior to reading meta-properties.
* Ensured calls to `Result.hasNext()` were idempotent.
* Avoid hamcrest conflict by using mockito-core instead of mockito-all dependency in `gremlin-test`.
* Fixed bug in `GremlinExecutor` causing Gremlin Server to lock up when parallel requests were submitted on the same session if those parallel requests included a script that blocked indefinitely.
* Changed `GremlinExecutor` timeout scheduling so that the timer would not start until a time closer to the actual start of script evaluation.
* Fixed bug in `SubgraphStrategy` where step labels were not being propogated properly to new steps injected by the strategy.
* Fix incorrect test `FeatureRequirement` annotations.
* Defaulted to `Edge.DEFAULT` if no edge label was supplied in GraphML.
* Fixed bug in `IoGraphTest` causing IllegalArgumentException: URI is not hierarchical error for external graph implementations.
* Fixed bug in `GremlinGroovyScriptEngineFileSandboxTest` resource loading
* Improved `TinkerGraph` performance when iterating vertices and edges.
* Fixed a bug where timeout functions provided to the `GremlinExecutor` were not executing in the same thread as the script evaluation.
* Fixed a bug in the driver where many parallel requests over a session would sometimes force a connection to close and replace itself.
* Graph providers should no longer rely on the test suite to validate that hyphens work for property keys.
* Optimized a few special cases in `RangeByIsCountStrategy`.
* Added more "invalid" variable bindings to the list used by Gremlin Server to validate incoming bindings on requests.
* Fixed a bug where the `ConnectionPool` in the driver would not grow with certain configuration options.
* Fixed a bug where pauses in Gremlin Server writing to an overtaxed client would generate unexpected `FastNoSuchElementException` errors.
* Named the thread pool used by Gremlin Server sessions: "gremlin-server-session-$n".
* Fixed a bug in `BulkSet.equals()` which made itself apparent when using `store()` and `aggregate()` with labeled `cap()`.
* Fixed a bug where `Result.one()` could potentially block indefinitely under certain circumstances.
* Ensured that all asserts of vertex and edge counts were being applied properly in the test suite.
* Fixed bug in `gremlin-driver` where certain channel-level errors would not allow the driver to reconnect.
* `SubgraphStep` now consults the parent graph features to determine cardinality of a property.
* Use of `Ctrl-C` in Gremlin Console now triggers closing of open remotes.
* Bumped SLF4J to 1.7.21 as previous versions suffered from a memory leak.
* Fixed a bug in `Neo4jGraphStepStrategy` where it wasn't defined properly as a `ProviderOptimizationStrategy`.
* Renamed `AndTest.get_g_V_andXhasXage_gt_27X__outE_count_gt_2X_name` to `get_g_V_andXhasXage_gt_27X__outE_count_gte_2X_name` to match the traversal being tested.
* Fixed a self-loop bug in `StarGraph`.
* Added configuration option for disabling `:remote` timeout with `:remote config timeout none`.
* Added `init-tp-spark.sh` to Gremlin Console binary distribution.
* Fixed bug where use of `:x` in a Gremlin Console initialization script would generate a stack trace.
* Added configuration options to Gremlin Driver and Server to override the SSL configuration with an `SslContext`.
* Added driver configuration settings for SSL: `keyCertChainFile`, `keyFile` and `keyPassword`.
* Fixed bug where transaction managed sessions were not properly rolling back transactions for exceptions encountered during script evaluation.
* Fixed bug in `:uninstall` command if the default `/ext` directory was not used.
* Added support to Gremlin Driver to allow either plain text or GSSAPI SASL authentication allowing the client to pass the SASL mechanism in the request.
* Improved dryRun functionality for the docs processor. It's now possible to dry run (or full run) only specific files.
* Added precompile of `ScriptInputFormat` scripts to `ScriptRecordReader` to improve performance.

==== Bugs

* TINKERPOP-906 Install plugin always fails after first unresolved dependency
* TINKERPOP-1088 Preserve Cardinality in Subgraph
* TINKERPOP-1092 Gremlin Console init script with :x throws exception
* TINKERPOP-1139 [Neo4JGraph] GraphTraversal with SubgraphStrategy removes addLabelStep (as("b"))
* TINKERPOP-1196 Calls to Result.one() might block indefinitely
* TINKERPOP-1215 Labeled a SideEffectCapStep cause problems.
* TINKERPOP-1242 ScriptEngineTest randomly hangs indefinately.
* TINKERPOP-1257 Bad SackTest variable use.
* TINKERPOP-1265 Managed Session Eval Exceptions Rollback
* TINKERPOP-1272 Gremlin Console distribution needs bin/init-tp-spark.sh
* TINKERPOP-1284 StarGraph does not handle self-loops correctly.
* TINKERPOP-1300 Many asserts around vertex/edge counts on graphs not applied
* TINKERPOP-1317 IoGraphTest throws error: URI is not hierarchical
* TINKERPOP-1318 java.lang.NoSuchMethodError: org/hamcrest/Matcher.describeMismatch
* TINKERPOP-1319 several FeatureRequirement annotations are incorrect in gremlin-test
* TINKERPOP-1320 GremlinGroovyScriptEngineFileSandboxTest throws error: URI is not hierarchical
* TINKERPOP-1324 Better error for invalid args to addV()
* TINKERPOP-1350 Server locks when submitting parallel requests on session
* TINKERPOP-1351 Number of connections going beyond the pool max size
* TINKERPOP-1352 Connection Pool doesn't always grow
* TINKERPOP-1359 Exception thrown when calling subgraph() on Neo4jGraph
* TINKERPOP-1360 intermittent error in spark-gremlin integration test

==== Improvements

* TINKERPOP-939 Neo4jGraph should support HighAvailability (Neo4jHA).
* TINKERPOP-1003 Setting up latest/current links for bins and docs.
* TINKERPOP-1020 Provide --dryRun selectivity for "half publishing" docs.
* TINKERPOP-1063 TinkerGraph performance enhancements
* TINKERPOP-1229 More Descriptive Messaging for :remote console
* TINKERPOP-1260 Log for validate-distribution.sh
* TINKERPOP-1263 Pass SASL mechanism name through with initial SASL response
* TINKERPOP-1267 Configure Console for no timeout on remote requests
* TINKERPOP-1269 More SSL settings for driver
* TINKERPOP-1295 Precompile ScriptInputFormat scripts once during initialization of ScriptRecordReader
* TINKERPOP-1301 Provide Javadoc for ScriptInput/OutputFormat's
* TINKERPOP-1302 Ctrl-C should kill open remotes in Console
* TINKERPOP-1312 .count().is(0) is not properly optimized
* TINKERPOP-1314 Improve error detection in docs preprocessor
* TINKERPOP-1354 Include all static enum imports in request validation for bindings *(breaking)*

[[release-3-1-2-incubating]]
=== TinkerPop 3.1.2 (Release Date: April 8, 2016)

* Fixed two `NullPointerException`-potential situations in `ObjectWritable`.
* Provided Docker script that allows the execution of several build tasks within a Docker container.
* Added a per-request `scriptEvaluationTimeout` option to the Gremlin Server protocol.
* Changed `DriverRemoteAcceptor` to send scripts as multi-line.
* Fixed a bug in `gremlin-driver` where connections were not returning to the pool after many consecutive errors.
* Fixed a bug where `tree()` did not serialize into GraphSON.
* Bumped to SLF4j 1.7.19.
* Bumped to Apache Hadoop 2.7.2.
* Fixed a bug in `gremlin-driver` where a really fast call to get a `Future` to wait for a result might not register an error raised from the server.
* Fixed a severe bug where `LP_O_OB_P_S_SE_SL_Traverser` was not registered with `GryoMapper`.
* The future from `GremlinExecutor.eval()` is completed after the entire evaluation lifecyle is completed.
* Spark `Memory` uses `collect().iterator()` instead of `toLocalIterator()` to reduce noise in Spark UI.
* Added the `:remote console` option which flips the Gremlin Console into a remote-only mode where all script evaluation is routed to the currently configured remote, which removes the need to use the `:>` command.
* Added `allowRemoteConsole()` to the `RemoteAcceptor` interface.
* The `:remote` for `tinkerpop.server` now includes an option to establish the connection as a "session".
* Provided an implementation for calls to `SessionedClient.alias()`, which formerly threw an `UnsupportedOperationException`.
* Bumped to commons-collections 3.2.2.
* Fixed a bug where `OrderGlobalStep` and `OrderLocalStep` were not incorporating their children's traverser requirements.
* Fixed a compilation bug in `TraversalExplanation`.
* Fixed bug where a session explicitly closed was being closed again by session expiration.
* Improved the recovery options for `gremlin-driver` after failed requests to Gremlin Server.
* Added `maxWaitForSessionClose` to the settings for `gremlin-driver`.
* Bumped to Netty 4.0.34.Final.
* Added "interpreter mode" for the `ScriptEngine` and Gremlin Server which allows variables defined with `def` or a type to be recognized as "global".
* Bumped to Apache Groovy 2.4.6.
* Added the `gremlin-archetype-server` archetype that demonstrates
* Added the `gremlin-archetype-tinkergraph` archetype that demonstrates a basic project that uses TinkerGraph.
* Added `gremlin-archetype` module to house TinkerPop "examples".
* Fixed a condition where `ConnectionPool` initialization in the driver would present a `NullPointerException` on initialization if there were errors constructing the pool in full.
* Fixed a bug in the round-robin load balancing strategy in the driver would waste requests potentially sending messages to dead hosts.
* Added new Provider Documentation book - content for this book was extracted from the reference documentation.
* Fixed a bug where multiple "close" requests were being sent by the driver on `Client.close()`.
* Fixed an `Property` attach bug that shows up in serialization-based `GraphComputer` implementations.
* Fixed a pom.xml bug where Gremlin Console/Server were not pulling the latest Neo4j 2.3.2.
* Fixed bug in "round robin" load balancing in `gremlin-driver` where requests were wrongly being sent to the same host.
* Prevented the spawning of unneeded reconnect tasks in `gremlin-driver` when a host goes offline.
* Fixed bug preventing `gremlin-driver` from reconnecting to Gremlin Server when it was restarted.
* Better handled errors that occurred on commits and serialization in Gremlin Server to first break the result iteration loop and to ensure commit errors were reported to the client.
* Added GraphSON serializers for the `java.time.*` classes.
* Improved the logging of the Gremlin Server REST endpoint as it pertained to script execution failures.
* `TraversalExplanation` is now `Serializable` and compatible with GraphSON and Gryo serialization.
* Fixed a problem with global bindings in Gremlin Server which weren't properly designed to handle concurrent modification.
* Deprecated `ScriptElementFactory` and made the local `StarGraph` globally available for ``ScriptInputFormat``'s `parse()` method.
* Improved reusability of unique test directory creation in `/target` for `AbstractGraphProvider`, which was formerly only available to Neo4j, by adding `makeTestDirectory()`.
* Optimized memory-usage in `TraversalVertexProgram`.
* `Graph` instances are not merely "closed" at the end of tests, they are "cleared" via `GraphProvider.clear()`, which should in turn cleans up old data for an implementation.
* Expanded the Gremlin Server protocol to allow for transaction management on in-session requests and updated the `gremlin-driver` to take advantage of that.
* Greatly reduced the amount of objects required in OLAP for the `ReducingBarrierStep` steps.
* Improved messages for the different distinct "timeouts" that a user can encounter with Gremlin Server.

==== Bugs

* TINKERPOP-1041 StructureStandardTestSuite has file I/O issues on Windows
* TINKERPOP-1105 SparkGraphComputer / Null Pointer Exceptions for properties traversals
* TINKERPOP-1106 Errors on commit in Gremlin Server don't register as exception on driver
* TINKERPOP-1125 RoundRobin load balancing always uses the second Host when size = 2
* TINKERPOP-1126 A single Host spawns many reconnect tasks
* TINKERPOP-1127 client fails to reconnect to restarted server
* TINKERPOP-1146 IoTest are not clearing the db after the test run
* TINKERPOP-1148 ConcurrentModificationException with bindings in Gremlin Server
* TINKERPOP-1150 Update pom file dependencies to work with Neo4j 2.3.2
* TINKERPOP-1159 Client sends multiple session close messages per host
* TINKERPOP-1168 Switch plugins in docs preprocessor
* TINKERPOP-1172 Reconnect to Gremlin Server previously marked as dead
* TINKERPOP-1175 Anonymous traversals can't be explained
* TINKERPOP-1184 Sessions not being closed properly
* TINKERPOP-1216 OrderStep or O_Traverser is broken
* TINKERPOP-1239 Excessive continual failure for requests can cause TimeoutException in driver
* TINKERPOP-1245 Gremlin shell starts incorrectly on OS X due to awk difference
* TINKERPOP-1251 NPE in ObjectWritable.toString
* TINKERPOP-1252 Failed Neo4j transaction can leave Neo4jTransaction in inconsistent state

==== Improvements

* TINKERPOP-732 gremlin-server GraphSON serializer issue with tree()
* TINKERPOP-916 Develop a better "simple" driver for testing and example purposes
* TINKERPOP-937 Extract the implementations sections of the primary documentation to its own book
* TINKERPOP-956 Connection errors tend to force a complete close of the channel
* TINKERPOP-1039 Enable auto-commit for session'd requests.
* TINKERPOP-1068 Bump to support jbcrypt-0.4m.jar
* TINKERPOP-1080 Bump Netty version - 4.0.34.Final
* TINKERPOP-1085 Establish TinkerPop "example" projects
* TINKERPOP-1096 Support aliasing for sessions in Gremlin Server
* TINKERPOP-1097 Gremlin Console supporting sessions
* TINKERPOP-1107 Provide a way to support global variables with sandboxing enabled
* TINKERPOP-1109 Make Gremlin Console better suited for system level installs
* TINKERPOP-1131 TraversalVertexProgram traverser management is inefficient memory-wise.
* TINKERPOP-1135 Improve GraphSON representation of java.time.* classes
* TINKERPOP-1137 Deprecate ScriptElementFactory and make star graph globally available
* TINKERPOP-1138 Improve messaging on server timeouts
* TINKERPOP-1147 Add serialization for TraversalExplanation
* TINKERPOP-1160 Add timeout configuration for time to wait for connection close
* TINKERPOP-1165 Tooling Support: Compile with -parameters
* TINKERPOP-1176 Bump Groovy version - 2.4.6
* TINKERPOP-1177 Improve documentation around Spark's storage levels
* TINKERPOP-1197 Document Gremlin Server available metrics
* TINKERPOP-1198 Bump commons-collections to 3.2.2
* TINKERPOP-1213 missing docs for has(label, key, value)
* TINKERPOP-1218 Usage of toLocalIterator Produces large amount of Spark Jobs

[[release-3-1-1-incubating]]
=== TinkerPop 3.1.1 (Release Date: February 8, 2016)

* Made `GryoRecordReader` more robust to 0 byte record splits.
* Fixed a constructor/serialization bug in `LP_O_OB_S_SE_SL_Traverser`.
* Added a lazy iterator, memory safe implementation of MapReduce to `SparkGraphComputer`.
* Added `MapReduce.combine()` support to `SparkGraphComputer`.
* Bumped to Neo4j 2.3.2.
* Fixed Java comparator contract issue around `Order.shuffle`.
* Optimized a very inefficient implementation of `SampleLocalStep`.
* Reduced the complexity and execution time of all `AbstractLambdaTraversal` instances.
* `DefaultTraversal` has a well defined `hashCode()` and `equals()`.
* Added serializers to Gryo for `java.time` related classes.
* Integrated `NumberHelper` in `SackFunctions`.
* Deprecated `VertexPropertyFeatures.supportsAddProperty()` which effectively was a duplicate of `VertexFeatures.supportsMetaProperties`.
* The Spark persistence `StorageLevel` can now be set for both job graphs and `PersistedOutputRDD` data.
* Added to the list of "invalid binding keys" allowed by Gremlin Server to cover the private fields of `T` which get exposed in the `ScriptEngine` on static imports.
* Added `BulkDumperVertexProgram` that allows to dump a whole graph in any of the supported IO formats (GraphSON, Gryo, Script).
* Fixed a bug around duration calculations of `cap()`-step during profiling.
* It is possible to completely avoid using HDFS with Spark if `PersistedInputRDD` and `PersistedOutpuRDD` are leveraged.
* `InputRDD` and `OutputRDD` can now process both graphs and memory (i.e. sideEffects).
* Removed Groovy specific meta-programming overloads for handling Hadoop `FileSystem` (instead, its all accessible via `FileSystemStorage`).
* Added `FileSystemStorage` and `SparkContextStorage` which both implement the new `Storage` API.
* Added `Storage` to the gremlin-core io-package which providers can implement to allow conventional access to data sources (e.g. `ls()`, `rm()`, `cp()`, etc.).
* Bumped to Spark 1.5.2.
* Bumped to Groovy 2.4.5.
* Added `--noClean` option in `bin/process-docs.sh` to prevent the script from cleaning Grapes and HDFS.
* Execute the `LifeCycle.beforeEval()` in the same thread that `eval()` is executed in for `GremlinExecutor`.
* Improved error handling of Gremlin Console initialization scripts to better separate errors in initialization script I/O versus execution of the script itself.
* Fixed a bug in `Graph.OptOut` when trying to opt-out of certain test cases with the `method` property set to "*".
* Added another `BulkLoader` implementation (`OneTimeBulkLoader`) that doesn't store temporary properties in the target graph.
* Added option to allow for a custom `ClassResolver` to be assigned to a `GryoMapper` instance.
* Fixed a `SparkGraphComputer` sorting bug in MapReduce that occurred when there was more than one partition.
* Added `strictTransactionManagement` to the Gremlin Server settings to indicate that the `aliases` parameter must be passed on requests and that transaction management will be scoped to the graphs provided in that argument.
* Fixed a `NullPointerException` bug in `PeerPressureVertexProgram` that occurred when an adjacency traversal was not provided.
* Standardized "test data directories" across all tests as generated by `TestHelper`.
* Fixed a bug in Gremlin Server where error messages were not always being passed back in the `statusMessage` field of the `ResponseMessage`.
* Added validation for parameter `bindings` to ensure that keys were `String` values.
* Improved Transaction Management consistency in Gremlin Server.
* Added `FileSandboxExtension` which takes a configuration file to white list methods and classes that can be used in `ScriptEngine` execution.
* Deprecated `SandboxExtension` and `SimpleSandboxExtension` in favor of `AbstractSandboxExtension` which provides better abstractions for those writing sandboxes.
* Fixed a long standing "view merge" issue requiring `reduceByKey()` on input data to Spark. It is no longer required.
* Added `Spark` static object to allow "file system" control of persisted RDDs in Spark.
* Added a Spark "job server" to ensure that persisted RDDs are not garbage collected by Spark.
* Improved logging control during builds with Maven.
* Fixed settings that weren't being passed to the Gremlin Driver `Cluster` through configuration file.
* `Column` now implements `Function`. The modulator `by(valueDecr)` can be replaced by `by(values,decr)` and thus, projection and order are separated.
* Added `InputRDDFormat` which wraps an `InputRDD` to make it accessible to Hadoop and not just Spark.
* Added `AbstractSparkTest` which handles closing `SparkContext` instances between tests now that we support persisted contexts.
* Fixed a serialization bug in `GryoSerializer` that made it difficult for graph providers to yield `InputRDDs` for `SparkGraphComputer`.
* `SparkGraphComputer` is now tested against Gryo, GraphSON, and `InputRDD` data sources.
* `HadoopElementIterator` (for Hadoop-Gremlin OLTP) now works for any `InputFormat`, not just `FileInputFormats`.
* Added `Traverser.Admin.getTags()` which are used to mark branches in a traversal (useful in `match()` and related future steps).
* Fixed the `Future` model for `GiraphGraphComputer` and `SparkGraphComputer` so that class loaders are preserved.
* Added support for arbitrary vertex ID types in `BulkLoaderVertexProgram`.
* Deprecated `credentialsDbLocation` from `SimpleAuthenticator` in Gremlin Server.
* `TinkerGraph` has "native" serialization in GraphSON, which enables it to be a return value from Gremlin Server.
* Improved the ability to embed Gremlin Server by providing a way to get the `ServerGremlinExecutor` and improve reusability of `AbstractEvalOpProcessor` and related classes.
* Added `Authenticator.newSaslNegotiator(InetAddress)` and deprecated the zero-arg version of that method.
* `ProfileStep` is now available off of `Traversal` via `profile()`. To be consistent with `Traversal.explain()`.
* If no comparator is provided to `order()`, `Order.incr` is assumed (previously, an exception occurred).
* Fixed various Gremlin-Groovy tests that assumed `toString()`-able ids.
* Split TinkerPop documentation into different directories.
* Added `explain()`-step which yields a `TraversalExplanation` with a pretty `toString()` detailing the compilation process.
* Fixed a traversal strategy ordering bug in `AdjacentToIncidentStrategy` and `IncidentToAdjacentStrategy`.
* Made a number of changes to improve traversal startup and execution performance.
* Added support for 'gremlin.tinkergraph.graphLocation' to accept a fully qualified class name that implements `Io.Builder` interface.

==== Bugs

* TINKERPOP-763 IsStep broken when profiling is enabled.
* TINKERPOP-972 Cluster::close does not shut down its executor
* TINKERPOP-973 BLVP shouldn't clear configuration properties
* TINKERPOP-976 Fail earlier if invalid version is supplied in validate-distribution.sh
* TINKERPOP-977 Dead link to traversal javadocs
* TINKERPOP-979 ComputerVerificationStrategy not picking up Order local traversal
* TINKERPOP-985 shouldPersistDataOnClose makes incorrect feature check
* TINKERPOP-990 Mixed types in VertexPropertyTest
* TINKERPOP-993 cyclicPath is not(simplePath)
* TINKERPOP-997 FeatureRequirementSet.SIMPLE should not require multi-property *(breaking)*
* TINKERPOP-1000 GremlinGroovyScriptEngineOverGraphTest failures
* TINKERPOP-1001 SugarLoaderPerformanceTest contains hardcoded vertex ids
* TINKERPOP-1002 Should rollback transaction after catching on close
* TINKERPOP-1006 Random error during builds: shouldReloadClassLoaderWhileDoingEvalInSeparateThread()
* TINKERPOP-1011 HadoopGraph can't re-attach when the InputFormat is not a FileInputFormat
* TINKERPOP-1012 BulkLoaderVertexProgram shouldn't assume vertex IDs of type Long
* TINKERPOP-1025 Solve SparkContext Persistence Issues with BulkLoaderVertexProgram
* TINKERPOP-1027 Merge view prior to writing graphRDD to output format/rdd
* TINKERPOP-1036 Support self-looping edges in IO
* TINKERPOP-1052 @Graph.OptOut causes Exception during Suite setup
* TINKERPOP-1060 LambdaRestrictionStrategy too restrictive
* TINKERPOP-1075 Profile duration of cap step seems broken.
* TINKERPOP-1083 Traversal needs a hashCode() and equals() definition.
* TINKERPOP-1089 Order.shuffle implementation is too fragile
* TINKERPOP-1119 LP_O_OB_S_SE_SL_Traverser doesn't have a protected constructor().

==== Improvements

* TINKERPOP-320 BulkDumperVertexProgram
* TINKERPOP-379 MessageScope.Local.setStaticMessage(M msg)
* TINKERPOP-824 Do we need runtime BigDecimal in more places?
* TINKERPOP-859 Provide a more general way to set log levels in plugins
* TINKERPOP-860 Bindings applied to the PluginAcceptor should appear to Gremlin Server
* TINKERPOP-886 Allow any GraphReader/Writer to be persistence engine for TinkerGraph
* TINKERPOP-891 Re-examine Sandboxing Abstractions
* TINKERPOP-912 Improve the ability to embed Gremlin Server with Channelizer injection
* TINKERPOP-928 Use directories to separate different books
* TINKERPOP-930 Tie Alias to Transaction Manager in Gremlin Server
* TINKERPOP-938 Add a "clear SNAPSHOT jars" section to the process-docs.sh.
* TINKERPOP-941 Improve error message for wrong order().by() arguments
* TINKERPOP-943 Warn if Gremlin Server is running prior to generating docs
* TINKERPOP-945 Exceptions should allow me to include root cause if/when available
* TINKERPOP-952 Include Cardinality.list example in VertexProperty section of main docs.
* TINKERPOP-954 Consistent test directory usage
* TINKERPOP-957 Improve speed of addV()
* TINKERPOP-964 Test XXXGraphComputer on a Hadoop2 cluster (non-pseudocluster).
* TINKERPOP-970 ProfileStep should be off Traversal, not GraphTraversal
* TINKERPOP-978 Native TinkerGraph Serializers for GraphSON
* TINKERPOP-981 Deprecate support for credentialsDbLocation in Gremlin Server Config
* TINKERPOP-982 valuesDecr, valuesIncr, keysDecr, and valuesDecr is lame.
* TINKERPOP-983 Provide a way to track open Graph instances in tests
* TINKERPOP-984 Use GraphProvider for id conversion in Groovy Environment test suite
* TINKERPOP-987 Use tinkerpop.apache.org URL in all documentation and homepage
* TINKERPOP-988 SparkGraphComputer.submit shouldn't use ForkJoinPool.commonPool
* TINKERPOP-992 Better support for schema driven Graphs in IO related tests
* TINKERPOP-994 Driver using deprecated Rebindings Still
* TINKERPOP-995 Add Authenticator.newSaslNegotiator(InetAddress)
* TINKERPOP-996 Please delete old releases from mirroring system
* TINKERPOP-998 Deprecate VertexPropertyFeatures.FEATURE_ADD_PROPERTY
* TINKERPOP-1009 Add a CAUTION to documentation about HadoopGraph and getting back elements
* TINKERPOP-1013 Traverser tags as a safer way of using path labels
* TINKERPOP-1018 Allow setting for maxContentLength to be set from yaml in driver
* TINKERPOP-1019 Convert println in test to SLF4j
* TINKERPOP-1022 Automatically warm up ops handlers
* TINKERPOP-1023 Add a spark variable in SparkGremlinPlugin like we do hdfs for HadoopGremlinPlugin
* TINKERPOP-1026 BVLP should store vertex IDs as String
* TINKERPOP-1033 Store sideEffects as a persisted RDD
* TINKERPOP-1035 Better Consistency in Gremlin Server Transaction Management
* TINKERPOP-1045 Client-Side Hangs when attempting to access a HashMap with Keys of type Integer
* TINKERPOP-1047 TinkerGraph GraphSON storage format broken
* TINKERPOP-1051 Add note in best practice docs about gremlin server heap setting
* TINKERPOP-1055 Gremlin Console FileNotFoundException can be misleading
* TINKERPOP-1062 Make LifeCycle beforeEval execute in same thread as eval operation
* TINKERPOP-1064 Allow a ClassResolver to be added to GryoMapper construction
* TINKERPOP-1065 Fix some typos and clarify some wording in the TinkerPop documentation
* TINKERPOP-1066 Add ioRegistries configuration to GraphSON MessageSerializer
* TINKERPOP-1067 Update Groovy to 2.4.5
* TINKERPOP-1072 Allow the user to set persistence options using StorageLevel.valueOf()
* TINKERPOP-1073 HadoopGraph toString() is weird for Spark PersitedRDD data.
* TINKERPOP-1086 Include gryo serializers for java.time related classes
* TINKERPOP-1087 Add has()/order() to FilterRankStrategy
* TINKERPOP-1093 Add Spark init.sh script and update dev documentation.
* TINKERPOP-1100 Look deeply into adding combine()-support in Spark MapReduce.
* TINKERPOP-1117 InputFormatRDD.readGraphRDD requires a valid gremlin.hadoop.inputLocation, breaking InputFormats (Cassandra, HBase) that don't need one

[[release-3-1-0-incubating]]
=== TinkerPop 3.1.0 (Release Date: November 16, 2015)

This release also includes changes from <<release-3-0-1-incubating, 3.0.1-incubating>> and <<release-3-0-2-incubating, 3.0.2-incubating>>.

* Fixed bug in Gryo and GraphSON (with embedded types) serialization for serialization of results returned from `Map.entrySet()`.
* `Transaction` settings for `onReadWrite` and `onClose` are now `ThreadLocal` in nature of standard transactions.
* Optimized `BulkLoaderVertexProgram`. It now uses `EventStrategy` to monitor what the underlying `BulkLoader` implementation does (e.g. whether it creates a new vertex or returns an existing).
* Integrated `NumberHelper` in `SumStep`, `MinStep`, `MaxStep` and `MeanStep` (local and global step variants).
* Gremlin Console remoting to Gremlin Server now supports a configuration option for assigning aliases.
* `CountMatchAlgorithm`, in OLAP, now biases traversal selection towards those traversals that start at the current traverser location to reduce message passing.
* Fixed a file stream bug in Hadoop OLTP that showed up if the streamed file was more than 2G of data.
* Added the ability to set thread local properties in `SparkGraphComputer` when using a persistent context.
* Bumped to Neo4j 2.3.0.
* Deprecated "rebindings" as an argument to Gremlin Server and replaced it with "aliases".
* Added `PersistedInputRDD` and `PersistedOutputRDD` which enables `SparkGraphComputer` to store the graph RDD in the context between jobs (no HDFS serialization required).
* Renamed the `public static String` configuration variable names of TinkerGraph (deprecated old variables).
* Added `GraphComputer.configure(key,value)` to allow engine-specific configurations.
* `GraphStep` is no longer in the `sideEffect`-package and is now in `map`-package (breaking change).
* Added support for mid-traversal `V()`-steps (`GraphStep` semantics updated).
* Fixed `Number` handling in `Operator` enums. Prior this change a lot of operations on mixed `Number` types returned a wrong result (wrong data type).
* Fixed a bug in Gremlin Server/Driver serializer where empty buffers were getting returned in certain cases.
* Renamed `ConjunctionX` to `ConnectiveX` because "conjunction" is assumed "and" (disjunction "or"), where "connective" is the parent concept.
* Removed `PathIdentityStep` as it was a hack that is now solved by `Traversal.Admin.addTraverserRequirement()`.
* Added `Traversal.Admin.addTraverserRequirement()` to allow a traversal strategy or source to add requirements (not only step determined anymore).
* Added `TraverserRequirement.ONE_BULK` to state the traverser does not handle bulk.
* Added `GraphTraversalSource.withBulk(boolean)` to enabled users to compute only using `bulk=1`.
* Gremlin Server supports Netty native transport on linux.
* Removed the need for `GFunction` (etc.) closure wrappers in Gremlin-Groovy as `as Function` can be used to convert closures accordingly.
* Added `SelectColumnStep` (`select(keys)` and `select(values)`). Deprecated `mapKeys()` and `mapValues()`.
* Renamed `gremlin.hadoop.graphInputRDD` and `gremlin.hadoop.graphOutputRDD` to `gremlin.spark.graphInputRDD` and `gremlin.spark.graphOutputRDD`, respectively.
* Fixed a bug in `FoldStep` around bulking. This could be a breaking change, but it is the correct semantics.
* Previous `group()`-behavior steps are accessible via the deprecated `groupV3d0()`-steps.
* `GroupStep` and `GroupSideEffectStep` now do lazy reductions to reduce memory footprint. Breaking change for `group()` semantics.
* Added `GroupStepHelper` with various static methods and classes that are used by both `GroupStep` and `GroupSideEffectStep`.
* Added `BarrierStep` interface with `processAllStarts()` method which process all starts up to yielding the barrier result.
* Fixed a severe threading issue in `TinkerGraphComputer`.
* The location of the jars in HDFS is now `hadoop-gremlin-x.y.z-libs` to ensure multiple TinkerPop versions don't clash.
* `GiraphGraphComputer` will only upload the jars to HDFS if it doesn't already exist (to help speed up startup time).
* `GiraphGraphComputer.workers()` is smart about using threads and machines to load balance TinkerPop workers across cluster.
* `GraphComputer.workers(int)` allows the user to programmatically set the number of workers to spawn.
* Added `GryoSerializer` as the new recommended Spark `Serializer`. Handles `Graph` and `GryoMapper` registries.
* `GryoPool` now makes use of `GryoPool.Builder` for its construction.
* Bumped to Apache Hadoop 2.7.1.
* Bumped to Apache Giraph 1.1.0.
* Bumped to Apache Spark 1.5.1.
* Split Hadoop-Gremlin apart such there is now `hadoop-gremlin`, `spark-gremlin`, and `giraph-gremlin` (and respective `GremlinPlugins`).
* Added `LambdaCollectingBarrierStep` which generalizes `NoOpBarrierStep` and allows for `barrier(normSack)`-type operations.
* Fixed bugs in the Gremlin Server's NIO protocol both on the server and driver side.
* Added `Path.popEquals(Pop,Object)` to check for path equality based on `Pop` (useful for `TraverserRequirement.LABELED_PATH`).
* Added `Operator.assign` to allow setting a direct value.
* `Operator` is now a `BinaryOperator<Object>` with appropriate typecasting for respective number operators.
* Simplified `SackValueStep` so it now supports both `sack(function)` and `sack(function).by()`. Deprecated `sack(function,string)` .
* Added `Parameters` object to allow for the parameters of a step to be retrieved at runtime via a traversal.
* Redesigned (though backwards compatible) `AddEdgeStep`, `AddVertexStep`, and `AddPropertyStep` (and respective `GraphTraversal` API).
* Added `GraphTraversalSource.inject()` so users can spawn a traverser with non-graph objects.
* `GraphStep` can now take a single argument `Collection` which is either elements or element ids (i.e. `g.V([1,2,3])` is supported now).
* Added `LoopsStep` to make the loop counter accessible within `repeat()`, `until()` and `emit()`.
* Gephi Plugin no longer requires manual insert of `store` steps to visualize a traversal.
* Added a `TinkerIoRegistry` that registers a custom serializer for Gryo that will serialize an entire `TinkerGraph` instance.
* Added configuration options to Gephi Plugin for setting the size of nodes visualized.
* Replaced `DedupBijectionStrategy` with the more effective `FilterRankingStrategy`.
* `ComputerAwareSteps` must not only handle step ids, but also step labels.
* Renamed `B_O_P_SE_SL_Traverser` to `B_LP_O_P_SE_SL_Traverser` as it now supports `TraverserRequirement.LABELED_PATH`.
* Added `B_LP_O_S_SE_SL_Traverser` in support of `TraverserRequirement.LABELED_PATH`.
* Added `TraverserRequirement.LABELED_PATH` which only generates path data for steps that are labeled (greatly increases the likelihood of bulking).
* Fixed a bug in `Path` usage that required an API update: `Path.addLabel()` is now `Path.extend(Set<String>)` and `Traverser.addLabels(Set<String>)`.
* Made `Path` iterable, so that it can be ``unfold()``'ed and used by local steps like `min(local)`, `max(local)`, etc.
* `WhereTraversalStep` and `WherePredicateStep` are now the only "special" `Scoping` steps after `MatchStartStep` in `match()`.

==== Bugs

* TINKERPOP-774 order / dedup issues
* TINKERPOP-799 [Proposal] with()-modulator for stream level variable binding.
* TINKERPOP-801 groupCount() fails for vertices (elements?) (using Spark)
* TINKERPOP-811 AddPropertyStepTest fails "all of a sudden"
* TINKERPOP-823 addV() broken for multi-value properties
* TINKERPOP-843 Misspecified HADOOP_GREMLIN_LIBS generates NullPointerException
* TINKERPOP-857 Add GraphComputer.config(key,value)
* TINKERPOP-895 Use "as BinaryOperator" and remove GBinaryOperator
* TINKERPOP-903 Fix empty buffer return upon buffer capacity exceeded
* TINKERPOP-910 In session transaction opened from sessionless request
* TINKERPOP-918 ComputerVerificationStrategy is too restrictive
* TINKERPOP-926 Renamed TinkerGraph public statics to common pattern used for other statics.
* TINKERPOP-948 AbstractGremlinProcessTest.checkMap not asserted in GroupTest
* TINKERPOP-953 Artifact equality is not evaluating properly
* TINKERPOP-955 HashMap$Node not serializable

==== Improvements

* TINKERPOP-297 Ensure Consistent Behavior Over Deleted Elements *(breaking)*
* TINKERPOP-333 Support VertexProperty in PartitionStrategy
* TINKERPOP-391 More fluency in GraphComputer for parameterization.
* TINKERPOP-616 Use Spark 1.3.0 in Hadoop-Gremlin.
* TINKERPOP-624 Passing Detached/Referenced to Graph.vertices/edge()
* TINKERPOP-680 Configurable Channelizer for Gremlin Driver
* TINKERPOP-728 Improve Remote Graph Object Treatment in Console
* TINKERPOP-756 Provide a strict parsing option for GraphMLReader
* TINKERPOP-760 Make loop counter accessible within repeat()
* TINKERPOP-762 Allow mid-traversal V() (and E())
* TINKERPOP-765 Decompose AbstractTransaction for different transactional contexts *(breaking)*
* TINKERPOP-767 Path should play well with "local" steps.
* TINKERPOP-768 MatchStep in OLAP should be smart about current vertex.
* TINKERPOP-769 Make the introduction of the TP3 docs story better.
* TINKERPOP-772 TraverserRequirement.LABELED_PATH
* TINKERPOP-796 Support merge binary operator for Gremlin sacks *(breaking)*
* TINKERPOP-798 [Proposal] Rename mapKeys()/mapValues() to select(keys) and select(values).
* TINKERPOP-802 Provide sack(object) so that the sack can be directly set.
* TINKERPOP-803 A better solution to g.V(someCollection.toArray())
* TINKERPOP-805 Enforce AutoCloseable Semantics on Transaction *(breaking)*
* TINKERPOP-821 Improve testing around TraversalHelper around recursive methods
* TINKERPOP-825 [Proposal] SetBulkStep (sideEffectStep)
* TINKERPOP-826 OneToManyBarrierStrategy
* TINKERPOP-827 Add a console session to the PageRank section of the docs.
* TINKERPOP-829 TinkerGraphComputer should support the user specified thread/worker count.
* TINKERPOP-835 Shade Jackson Dependencies *(breaking)*
* TINKERPOP-836 Support Hadoop2 in place of Hadoop1
* TINKERPOP-850 Reduce Graph.addVertex overload ambiguity *(breaking)*
* TINKERPOP-851 GroupCountStep needs a by() for the count.
* TINKERPOP-861 Solve "The Number Problem" for Operator (and follow on operators)
* TINKERPOP-863 [Proposal] Turn off bulking -- or is there something more general? (hope not).
* TINKERPOP-866 GroupStep and Traversal-Based Reductions *(breaking)*
* TINKERPOP-868 Allow Spark Gremlin Computer to Reuse Spark Contexts
* TINKERPOP-874 Rename Gremlin-Spark properties using gremlin.spark prefix. *(breaking)*
* TINKERPOP-876 Rename VendorOptimizationStrategy XXXOptimizationStrategy *(breaking)*
* TINKERPOP-879 Remove deprecated promoteBindings from GremlinExecutor *(breaking)*
* TINKERPOP-885 Change Transaction.onReadWrite() to be a ThreadLocal setting *(breaking)*
* TINKERPOP-888 GraphTraversal.property overloads *(breaking)*
* TINKERPOP-896 Simplify the {{withSack}} methods of {{GraphTraversalSource}}. *(breaking)*
* TINKERPOP-897 Remove deprecated GSupplier, GFunction, GConsumer, etc. methods. *(breaking)*
* TINKERPOP-898 Rename ConjuctionP and ConjuctionStep to ConnectiveP and ConnectiveStep *(breaking)*
* TINKERPOP-899 Bump to the latest version of Neo4j.
* TINKERPOP-900 Provide by(object) which compiles to by(constant(object))
* TINKERPOP-901 Option for use of Netty epoll on Linux to reduce GC pressure
* TINKERPOP-904 BulkLoaderVertexProgram optimizations
* TINKERPOP-905 Harden time oriented tests in ResultQueueTest
* TINKERPOP-907 getters for RepeatStep.untilTraversal and RepeatStep.emitTraversal
* TINKERPOP-908 Use line breaks in documentation
* TINKERPOP-909 Improve steps that handle numeric data
* TINKERPOP-911 Allow setting Thread Specific Spark JobGroup/Custom Properties based on hadoop conf
* TINKERPOP-913 Rename Gremlin Server arguments rebinding to alias
* TINKERPOP-914 DriverRemoteAcceptor in Gremlin Console supports aliases
* TINKERPOP-917 Add HadoopGraph.open(String)
* TINKERPOP-922 Add a book for Developer Documentation
* TINKERPOP-923 Add a book for Tutorials
* TINKERPOP-925 Use persisted SparkContext to persist an RDD across Spark jobs.
* TINKERPOP-931 Make it possible to extend the core OpProcessor implementations
* TINKERPOP-933 Improve release process to get files named properly
* TINKERPOP-935 Add missing "close" operation to the session opProcessor docs

== TinkerPop 3.0.0 (A Gremlin Rāga in 7/16 Time)

image::https://raw.githubusercontent.com/apache/tinkerpop/master/docs/static/images/gremlin-hindu.png[width=225]

[[release-3-0-2-incubating]]
=== TinkerPop 3.0.2 (Release Date: October 19, 2015)

* Cleaned up `ext/` directory when plugin installation fails for `gremlin-server` and `gremlin-console`.
* Fixed issues in `gremlin-server` when configured for HTTP basic authentication.
* Made `BulkLoaderVertexProgram` work for any persistent TP3-supporting graph (input and output).
* `TreeSideEffectStep` now implements `PathProcessor` which fixed a `ComputerVerificationStrategy` issue.
* Added a shell script that verifies source and binary distributions.
* Fixed a bulk related bug in `GroupStep` when used on `GraphComputer` (OLAP).
* Gremlin Server binary distribution now packages `tinkergraph-gremlin` and `gremlin-groovy` as plugins to be consistent with Gremlin Console's packaging.
* The `RepeatStep` clauses (`until()`,`emit()`,`repeat()`) can only be set at most one time in order to prevent user confusion.
* Fixed a `clone()` bug in `RepeatStep`, `TreeStep`, `GroupCountStep`, `GroupStep`, and `TraversalRing`.
* Fixed a thread context bug in `TinkerGraphComputer`.
* Fixed issues with the `gremlin-driver` related to hanging connections in certain conditions.
* TinkerGraph now has an option for persistence where the data is saved on `close()` and, if present, loaded on `open()`.
* Added an overload for `GremlinExecutor.eval()` that takes a `Lifecycle` object to override some default settings from `GremlinExecutor.Builder`.
* Improved session closing for transactional graphs during shutdown of Gremlin Server.
* Fixed id parameter used in tests for `GroovyStoreTest` and `GroovyRepeatTest` to not be treated as an embedded string.
* `GraphStep` will convert any `Vertex` or `Edge` ids to their id `Object` prior to submission to `GraphComputer` (OLAP).

==== Bugs

* TINKERPOP-814 ConnectionPool can fill with dead Connections
* TINKERPOP-816 Gryo deserialization of error response with null message causes NPE and protocol desync
* TINKERPOP-817 Gryo serialization of large responses fails and causes protocol desync
* TINKERPOP-840 TreeTest Is not being ignored via ComputerVerificationStrategy
* TINKERPOP-849 gremlin-server doesn't close sessions on 'close' opcode
* TINKERPOP-855 sasl authentication type error due to Json format
* TINKERPOP-865 Errors with HTTP REST basic auth
* TINKERPOP-867 TinkerGraphProvider does not initialize temp dir
* TINKERPOP-870 Rebound client requires a connection to occur on the underlying client.
* TINKERPOP-877 Driver hangs if SSL enabled on server but not on client

==== Improvements

* TINKERPOP-828 TinkerGraph can supportPersistence(), should we allow it.
* TINKERPOP-830 process-docs.sh introduces extra white space dependent on console width
* TINKERPOP-839 Docs should have a ${version.number} under the logo.
* TINKERPOP-852 A shell script that validates the distribution artifacts at release time
* TINKERPOP-853 TinkerPop Logo in JavaDoc index.html
* TINKERPOP-858 Cleanup after failed :install

[[release-3-0-1-incubating]]
=== TinkerPop 3.0.1 (Release Date: September 2, 2015)

* `Compare` now uses `BigDecimal` internally to ensure that precision is not lost on standard number comparisons.
* Renamed `ComputerVerificationStrategy` to `VerificationStrategy` so all the verification strategies can use it.
* Added `StandardVerificationStrategy` that throws exceptions for illegal traversal patterns on the standard engine (which extends to `GraphComputer`).
* Added `GraphFeatures.supportsConcurrentAccess()` to allows `Graph` implementations to signify if multiple instances can access the same data.
* Clarified semantics of `Transaction.close()` in unit tests - now refers only to closing the current transaction in the current thread.
* `Neo4jGraph` no longer uses `OptOut` on `TransactionTest.shouldRollbackOnCloseWhenConfigured` (formerly `shouldRollbackOnShutdownWhenConfigured`)
* Gremlin Server initialization scripts can now return a `Map` of values that will become global bindings for the server.
* Introduced the `--dryRun` option to the document generation process which ignores actual script execution in the Gremlin Console.
* Fixed bug in `EventStrategy` around property changed events when calling `property` without cardinality or meta-property values.
* Improved support for the `Accept` header for REST-based requests in Gremlin Server.
* `GraphFactory` now allows specification of the class to use to instantiate the `Graph` through the `GraphFactoryClass` annotation.
* Added `wrapAdjacencyList` and `unwrapAdjacencyList` options to `GraphSONWriter` and `GraphSONReader` respectively, thus allowing valid JSON to be written/read if the user desires.
* Added Gremlin Server/Driver authentication support via SASL.
* Added Basic HTTP authentication support for REST in Gremlin Server.
* Added Gremlin Server plugin to help with "credential graph" management (used in conjunction with authentication features of Gremlin Server).
* Added "secure" Gremlin Server/Driver example configuration files.
* Adjusted configuration for javadoc generation to eliminate error messages.
* Removed "reserved" graph concept names from tests (e.g. "label", "edge", "value") to support the convention of avoiding these strings for property names.
* Introduced `GraphProvider.Descriptor` which annotates a `GraphProvider` implementation to describe what `GraphComputer` implementation will be used.
* Modified `OptOut` to include a `computers` attribute which allows the `Graph` to opt-out of computer-based tests for specific computation engines.
* Added a `SandboxExtension` that can be plugged into `TypeCheckedCustomizerProvider` and `CompileStaticCustomizerProvider` to control classes and methods that can be used in the `GremlinGroovyScriptEngine`.
* Added a number of new `ImportCustomizerProvider` implementations such as, `TimedInterruptCustomizerProvider`, `TypeCheckedCustomizerProvider` and others.
* Refactored `GremlinGroovyScriptEngine` to make more general use of `ImportCustomizerProvider` implementations.
* Removed `SecurityCustomizerProvider` class and the "sandbox" configuration on the `ScriptEngines` class - this was an experimental feature and not meant for public use.
* Removed dependency on `groovy-sandbox` from the `gremlin-groovy` module.

==== Bugs

* TINKERPOP-770 Exception while AddPropertyStep tries to detach vertex property
* TINKERPOP-780 Use of fold() in repeat()
* TINKERPOP-782 map(Traversal) should declare requirements of child
* TINKERPOP-785 Gremlin Server Not Properly Reporting Port Conflict
* TINKERPOP-792 select at start of match traversal on Map can fail
* TINKERPOP-794 IncidentToAdjecentStrategy malfunction
* TINKERPOP-804 Failed installing neo4j-gremlin extension on Windows 7
* TINKERPOP-822 Neo4j GraphStep with element arguments ignores has  *(breaking)*

==== Improvements

* TINKERPOP-576 Gremlin Server Authentication
* TINKERPOP-582 Remove Groovy Sandbox Dependency
* TINKERPOP-610 General graph concept names in test schema
* TINKERPOP-656 IoRegistry Chaining
* TINKERPOP-690 Be able to OPT_OUT for Standard, but not Computer *(breaking)*
* TINKERPOP-699 GraphSON writeGraph not producing valid json object
* TINKERPOP-750 Compare should not have special case for Number
* TINKERPOP-752 Make Gremlin Server Better Respect ACCEPT
* TINKERPOP-764 Unify semantics of Transaction.close() in tests and documentation *(breaking)*
* TINKERPOP-771 IoRegistry Instantiation With GryoPool
* TINKERPOP-778 Support GraphFactory location via annotation.
* TINKERPOP-791 Document rules for committers
* TINKERPOP-797 order() seems to only like List? *(breaking)*
* TINKERPOP-808 TraversalComparator.comparator needs a getter

=== TinkerPop 3.0.0 (Release Date: July 9, 2015)

* Modified the `GremlinExecutor` to catch `Throwable` as opposed to `Exception` so as to properly handle `Error` based exceptions.
* Modified the `GremlinGroovyScriptEngine` compilation configuration to prevent inappropriate script evaluation timeouts on standalone functions.
* Added a custom configuration for "timed interrupt" in the `ScriptEngines` instantiation of the `GremlinGroovyScriptEngine`.
* Added `mapKeys()` (`MapKeyStep`) and `mapValues()` (`MapValueStep`) to get the keys and values of a map, respectively.
* `select()` no longer supports empty arguments. The user must specify the keys they are selecting.
* `MatchStep` and `match()` no longer have a "start label" parameter -- it is computed if the incoming traverser does not have requisite labels.
* Turned transactional testing back on in Gremlin Server using Neo4j.
* Renamed `Transaction.create()` to `Transaction.createThreadedTx()`.
* Added `TraversalParent.removeGlobalChild()` and `TraversalParent.removeLocalChild()`.
* Added a `clear` option to the Gephi Plugin to empty the Gephi workspace.
* Refactored `ResultSet` and related classes to stop polling for results.
* `AbstractStep` now guarantees that bulk-less and null-valued traversers are never propagated.
* Added `dedup(string...)` which allows for the deduplication of a stream based on unique scope values.
* Fixed multiple bugs in the Gephi Plugin related to refactoring of traversal side-effects.
* Split `WhereStep` into `WherePredicateStep` and `WhereTraversalStep` to simplify internals.
* Prevent the driver from attempting to reconnect on a dead host if the `Cluster.close()` method has been called.
* Renamed the "deactivate" option on `:plugin` command to "unuse" to be symmetric with the "use" option.
* Added `Traversal.toStream()` to turn the `Traversal<S,E>` into a `Stream<E>`.
* Added `Scoping.Variable` enum of `START` and `END` which allows the `Scoping` step to specify where its bindings are.
* `ComputerVerificationStrategy` is smart about not allowing `WhereXXXStep` with a start-variable to run in OLAP as it selects the value from the path.
* Rewrote `MatchStep` where it now works on `GraphComputer`, solves more patterns, provides plugable execution plans, supports nested AND/OR, `not()`-patterns, etc.
* Renamed `Graphs` in Gremlin Server to `GraphManager`.
* Fixed bug in Gremlin Driver where client-side serialization errors would not bubble up properly.
* Fixed problem in Gremlin Server to ensure that a final `SUCCESS` or `NO_CONTENT` message assured that the transaction was successful in sessionless requests.
* Arrow keys for cycling through command history now work in Gremlin Console when being used on Windows.
* Added `NotStep` and `not(traversal)` for not'ing a traversal (integrates like `ConjunctionStep`).
* Removed `TraversalP`. Traversals and `P`-predicates are completely separate concepts.
* `has(key,traversal)` is now an alias for `filter(__.values(key).traversal)` using `TraversalFilterStep`.
* Simplified `SubgraphStrategy` by using `TraversalFilterStep` instead of the more complex `WhereStep`.
* Added `TraversalMapStep`, `TraversalFlatMapStep`, `TraversalFilterStep`, and `TraversalSideEffectStep` which all leverage an internal traversal.
* Added `Path.get(pop,label)` as default helpers in `Path`.
* Added `Pop.first`, `Pop.last`, and `Pop.all` as enums for getting single items from a collection or a list of said items.
* Changed `GremlinServer.start()` to return a `CompletableFuture` that contains the constructed `ServerGremlinExecutor`.
* Restructured `IoTest` breaking it up into smaller and more logically grouped test cases.
* Gremlin Server `Settings` now has sensible defaults thus allowing the server to be started with no additional configuration.
* Fixed garbled characters in Gremlin Console that notably showed up in `:help`
* Replaced dependency on `groovy-all` with individual Groovy dependencies as needed.
* Bumped `org.gperfutils:gbench` to the `0.4.3` and a version explicitly compatible with Groovy 2.4.x.
* Renamed `KeyStep` to `PropertyKeyStep` to be consistent with `PropertyValueStep`.
* Added `Gremlin-Lib-Paths` to modify paths in plugin `lib` directory.
* Modified the capabilities of `Gremlin-Plugin-Paths` to delete paths that have no value on the right-hand-side of the equals sign.
* The REST API in Gremlin Server now requires parameters to be defined with a "bindings." prefix.
* Modified the REST API in Gremlin Server to accept rebindings.
* Added `rebindings` optional argument to sessionless requests to allow global bindings to be rebound as needed.
* Added `LazyBarrierStrategy` which "stalls" a traversal of a particular form in order to gain a bulking optimization.
* `CollectingBarrierStep` supports `maxBarrierSize` for "lazy barrier," memory conservation.
* `Scoping` now has `getScopeKeys()` to get the keys desired by the scoping step.
* Refactored SSL support in the Gremlin Server/Driver.
* Factored out `ServerGremlinExecutor` which contains the core elements of server-side script execution in Gremlin Server.
* Bumped to netty 4.0.28.Final.
* Refactored the `Mutating` interface and introduce `CallbackRegistry` interface around `EventStrategy`.
* Changed `onReadWrite` and `onClose` of `AbstractTransaction` to be synchronized.
* Added `LabelP` to support index lookups and `has()` filtering on `Neo4jGraph` multi-label vertices.
* `AddEdgeStep` is now a `Scoping` step.
* Added a fully defined set of `Graph.Feature` implementations to `EmptyGraph`.
* Dropped dependency on `org.json:json` - used existing Jackson dependency.
* Added back neo4j-gremlin as the licensing of the Neo4j API is now Apache2.
* Added `willAllowId` method to features related to vertices, edges and vertex properties to test if an identifier can be use when `supportsUserSuppliedIds` is `true`.
* Fixed a bug in `GraphTraversal.choose(predicate,trueTraversal,falseTraversal)`.
* Removed `MapTraversal`, `MapTraverserTraversal`, `FilterTraversal`, and `FilterTraverserTraversal` as these are simply `__.map(function)` and `__.filter(predicate)`.
* Include `hadoop-gremlin` Hadoop configuration sample files in Gremlin Console distribution.
* Iteration of results in Gremlin Server occur in the same thread as evaluation and prior to transaction close.
* TinkerGraphComputer now supports every `ResultGraph`/`Persist` combination.
* `GraphComputerTest` extended with validation of the semantics of all `ResultGraph`/`Persist` combinations.
* GiraphGraphComputer no longer requires an extra iteration and MapReduce job to derive the full `Memory` result.
* SparkGraphComputer now supports `InputRDD` and `OutputRDD` to allow vendors/users to use a `SparkContext` to read/write the graph adjacency list.
* Added `Scoping.getScopeValue()` method so all "selecting" steps use the same pattern for map, path, and sideEffect data retrieval.

=== TinkerPop 3.0.0.M9 (Release Date: May 26, 2015)

* Removed `GraphComputer.isolation()` as all implementations use standard BSP.
* Added a Gremlin Server `LifeCycleHook` to ensure that certain scripts execute once at startup and once at shutdown.
* `has(key)` and `hasNot(key)` are now aliases for `where(values(key))` and `where(not(values(key)))`, respectively.
* TinkerGraph classes are now final to restrict user and vendor extension.
* Added `TraversalStrategy.VendorOptimization` to ensure that all TinkerPop optimizations execute first on the known TinkerPop steps.
* Added `TailGlobalStep` and `TailLocalStep` (`tail()`) which gets objects from the end of the traversal stream.
* `AndStep` and `OrStep` are now simply markers where `WhereStep(a.and(b).and(c)...and(z))` is the compilation.
* Moved `Compare`, `Contains`, `Order`, `Operator`, and `P` to `process/traversal` from `structure/` as they are process-based objects.
* `HasContainer` now uses `P` predicate as helper methods and tests are more thorough on `P`.
* Changed Gremlin Server integration/performance tests to be runnable from within the `gremlin-server` directory or from the project root.
* Moved the string methods of `TraversalHelper` to `StringFactory`.
* Renamed JSON-related serializers for Gremlin Server to be more consistent with GraphSON naming.
* Removed `HasTraversalStep` in favor of new `P.traversal` model with `HasStep`.
* Fixed bug in `WsGremlinTextRequestDecoder` where custom serializers from graphs were not being used.
* Added `AndP` which allows for the `and()`-ing of `P` predicates.
* `Order.opposite()` is now `reversed()` as that is a `Comparator` interface method with the same semantics.
* `Compare/Contains/P.opposite()` are now `negate()` as that is a `BiPredicate` interface method with the same semantics.
* `has(traversal)` is replaced by `where(traversal)` and `has(key,traversal)`. `HasXXX` is always with respects to an element property.
* Added `TraversalScriptHelper` with static methods for dynamically creating a `Traversal` from a JSR 223 `ScriptEngine`.
* Changed `SubgraphStrategy` to take `Traversal` rather than `Predicate` for filtering.
* Improved `SubgraphStrategy` to only modify the `Traversal` if filtering was required.
* Improved logging of errors in the `HttpGremlinEndpointHandler` to include a stracktrace if one was present.
* Moved `AbstractGremlinSuite.GraphProviderClass` to `org.apache.tinkerpop.gremlin.GraphProviderClass`.
* Simplified the Gremlin-Groovy test suite where there is now no distinction between `STANDARD` and `COMPUTER` tests.
* `VertexProgram` and `MapReduce` now add a `Graph` parameter to `loadState(Graph, Configuration)`.
* Added `ScopingStrategy` which auto-scopes `select()` and `where()` so the language looks clean.
* Added `Scoping` as a marker interface to state that a step desires a particular `Scope`.
* `SelectStep`, `SelectOneStep`, and `WhereStep` support both `Scope.local` and `Scope.global` for `Map<String,Object>` or `Path` analysis, respectively.
* Fixed a bug in the `TraversalStrategies` sort algorithm.
* Removed numerous unused static utility methods in `TraversalHelper`.
* TinkerGraph process suite tests are now running with and without strategies in place.
* Added `IncidentToAdjacentStrategy` which rewrites `outE().inV()`, `inE().outV()` and `bothE().otherV()` to `out()`, `in()` and `both()` respectively.
* Renamed `ComparatorHolderRemovalStrategy` to `OrderGlobalRemovalStrategy` as it now only applies to `OrderGlobalStep`.
* Anonymous traversal no longer have `EmptyGraph` as their graph, but instead use `Optional<Graph>.isPresent() == false`.
* Added `Traversal.Admin.setGraph(Graph)` as strategies that need reference to the graph, need it across all nested traversals.
* `AbstractLambdaTraversal` is now smart about `TraversalParent` and `TraversalStrategies`.
* Fixed bug in `GraphML` reader that was not allowing `<edge>` elements to come before `<node>` elements as allowable by the GraphML specification.
* Added `VertexFeature.getCardinality`.
* Added `AdjacentToIncidentStrategy` which rewrites `out().count()` to `outE().count()` (and similar such patterns).
* `GryoPool` now takes a `Configuration` object which allows setting the size of the pool and the `IoRegistry` instance.
* Added `PersistResultGraphAware` interface which is used by `OutputFormats` to specify persistence possibilities for a Hadoop `GraphComputer`.
* `ElementIdStrategy` now allows the identifier property to be set directly (and not only by specifying `T.id`).
* Added sample configuration files for registering a `TraversalStrategy` in Gremlin Server.
* Added response status code for `NO_CONTENT` to represent output for a successful script execution without a result (e.g. an empty `Iterator`).
* Removed the notion of a "terminator" message from the Gremlin Server protocol - new response status code for `PARTIAL_CONTENT`.
* `Path` and `Step` labels are ordered by the order in which the respective `addLabel()` calls were made.
* A `Step` now has a `Set<String>` of labels. Updated `as()` to take a var args of labels.
* Dropped `BatchGraph` from the code base - it will be replaced by bulk loader functionality over OLAP.
* `TraversalSideEffects` now implements `Optional` semantics. Less code as Java8 provides the helper methods.
* `TraversalScriptSupplier` now takes an `Object` var args for setting `ScriptEngine` bindings if needed.
* `Compare` is now more lenient on `Number`-types.
* Removed `Compare.inside` and `Compare.outside` as they are not primitive comparators and should be composed from primitives.
* Introduced `P` (predicate) for cleaner looking `is()`, `has()`, and `where()` calls -- e.g. `has('age',eq(32))`.
* `GraphTraversalSource` is now the location for `withXXX()` operations. No longer do they exist at `GraphTraversal`.
* All `Traverser` objects now extend from `AbstractTraverser` or a child that ultimately extends from `AbstractTraverser`.
* OLTP `select()` now returns a list for traversals with duplicate labels (as this was a unintended side-effect of `SparsePath`).
* Removed the `SparsePath` optimization as it led to numerous corner-case inconsistencies.
* `VertexWritable` serializes and deserializes the `StarGraph` object -- no more intermediate `DetachedXXX` objects.
* Gremlin Server better supports the settings for the high and low watermark that will slow writes to clients that are lagging.
* Added `GraphReader.readObject()` and `GraphWriter.writeObject` abstractions for those implementations that can support them.
* Altered `GraphWriter.writeVertices()` method to take an `Iterator` of vertices rather than a `Traversal`.
* GraphSON format for output from `GraphWriter.writeVertex`, `GraphWriter.writeVertices`, and `GraphWriter.writeGraph` have all changed now that they use `StarGraph` serialization.
* Gryo format for output from `GraphWriter.writeVertex`, `GraphWriter.writeVertices`, and `GraphWriter.writeGraph` have all changed now that they use `StarGraph` serialization.
* Added read and write methods to `GraphReader` and `GraphWriter` for `Property` and `VertexProperty`.
* Reduced object creation in GraphSON during serialization.
* Moved `T` tokens to the `structure/` package as its more general than `process/`.
* `Attachable.attach()` now takes a `Method` to determine whether to attach via `GET`, `CREATE`, or `GET_OR_CREATE`.
* Decreased size of Gremlin Server `RequestMessage` and `ResponseMessage` serialization payloads and reduced object creation.
* `Graph.empty()` no longer required with the introduction of `ShellGraph` which is a placeholder for a graph class and computer.
* `VertexProperty.Cardinality` default is now vendor chosen. If the vendor has not preference, they should use `Cardinality.single`.
* `Messenger.receiveMessages()` no longer takes a `MessageScope` and thus, consistent behavior between message-passing and message-pulling systems.
* Changed the `gremlin.tests` environment variable for test filtering to the more standard convention of `GREMLIN_TESTS` and made it work for all test suites.
* Removed `back()`-step as `select()`-step provides the same behavior with more intelligent optimizations and `by()`-modulation.
* Removed `Graph.Helper` method annotation and related infrastructure in tests.
* Modified header of Gryo to be 16 bytes instead of 32 (and removed the version stamp).
* Removed the concept of handling version in Gryo via the builder as it wasn't really accomplishing the capability of ensuring backward compatibility.
* Moved `Exceptions.propertyRemovalNotSupported` from `Element` to `Property` for consistency.
* Provided a method for Gremlin Server to bind `TraversalSource` objects for use in scripts.
* Modified the reference implementation for dealing with "custom" identifier serialization in GraphSON - See `IoTest.CustomId` for the example.
* Modified `g.vertices/edges` and related methods and tests to support non-type specific querying (e.g. `g.V(1)` and `g.V(1L)` should both return the same result now).
* `TinkerGraph` supports an `IdManager` which helps enforce identifier types and improve flexibility in terms of how it will respond to queries around identifiers.
* `DetachedXXX` now uses the standard `structure/` exceptions for unsupported operations.
* Added private constructors to all `Exceptions` inner classes in the respective `structure/` interfaces.
* Re-introduced `ReferenceXXX` to ensure a smaller data footprint in OLAP situation (`DetachedXXX` uses too much data).
* `Attachable` now has a set of static exception messages in an `Exceptions` inner class.
* Added `StarGraph` which is a heap efficient representation of a vertex and its incident edges (useful for `GraphComputer` implementations).
* `TraverserSet` uses a `FastNoSuchElementException` on `remove()` for increased performance.
* Add `Profiling` interface to enable vendors to receive a `Step's MutableMetrics`.

=== TinkerPop 3.0.0.M8 (Release Date: April 6, 2015)

* Removed Neo4j-Gremlin from this distribution due to GPL licensing. Working with Neo4j team to reintroduce by M9.
* Altered structure of plugin directories for Gremlin Server and Gremlin Console to allow for the full `lib` directory with all dependencies and the lighter `plugin` directory which contains filtered dependencies given the path.
* Improved `OptOut` to allow for exclusion of a group of tests by specifying a base test class.
* `GraphComputerTest` is now Java8 specific and much easier to extend with new test cases.
* Merged the `gremlin-algorithm` module into `gremlin-test`.
* Removed `LambdaVertexProgram` and `LambdaMapReduce` as it will be one less thing to maintain.
* Gremlin Console accepts a `max-iteration` configuration via the standard `:set` command to limit result iteration.
* `Vertex.property()` default behavior is now `Cardinality.single`.
* Added `ElementIdStrategy` as a `TraversalStrategy`.
* Introduce `AbstractTransaction` to simplify implementation of standard transactional features for vendors.
* Added `EventStrategy` to generate `Graph` modification events to listeners.
* Added test to enforce return of an empty `Property` on `VertexProperty.property(k)` if no meta properties exist.
* Added methods to registered transaction completion listeners on `Transaction` and provided a default implementation.
* Fixed bug in Neo4j where return of an empty meta property was returning a `NullPointerException`.
* Refactored step API -- the TinkerPop3 steps are the foundation for any domain specific language (including graph).
* `MapReduce` now has `workerStart(Stage)` and `workerEnd(Stage)` methods with analagous semantics to `VertexProgram`.
* Hadoop-Gremlin `ObjectWritable` now leverages Kryo for data serialization.
* `GiraphGraphComputer` supports arbitrary objects as the vertex id -- previously, only long ids were supported.
* Added `VertexProgramPool` to support thread safe pooling of vertex programs for graph computers that provide threaded workers.
* Added `GryoPool` to support thread safe pooling of Gryo readers and writers.
* Added `TraversalSource` which contextualizes a traversal to a graph, DSL, execution engine, and runtime strategies.
* Added `AddVertexStep` (`addV`), `AddPropertyStep` (`property`), and changed `AddEdgeStep` to a map-step instead of a sideEffect-step.
* Added `compile` method to `GremlinExecutor` and related classes.
* Fixed bug in Gremlin Server that was generating extra response messages on script evaluation errors.
* Changed the `Memory` API to not return the mutated value on `or`, `and`, `incr` as it is too difficult to implement faithfully in a distributed system.
* Added `SparkGraphComputer` to Hadoop-Gremlin which uses Apache Spark as the underlying computing engine.
* Renamed "Gremlin Kryo" to "Gryo".
* Refactored `TinkerWorkerPool` to use `ExecutorService` so as to reuse threads when executing graph computer functions.
* Removed `Reducing.Reducer` and `ReducingStrategy`. Previous `Reducing` classes are now `MapReducer` classes.
* Refactored the "process" test suite to allow for better test configuration with respect to different `TraversalEngine` implementations.
* Added `hasNot(traversal)` which is a faster way of doing `has(traversal.count().is(0L))`.
* `TraversalStrategy.apply(traversal)` is the new method signature as the `TraversalEngine` can be retrieved from the `Traversal`.
* `TraversalEngine` is now an interface and provided to the traversal by the graph. `Graph` methods added to set the desired traversal engine to use.
* Added `count(local)`, `sum(local)`, `max(local)`, `min(local)`, `mean(local)`, `dedup(local)`, `sample(local)` and `range(local)` for operating on the local object (e.g. collection, map, etc.).
* `TraversalComparator` exists which allows for `order().by(outE().count(),decr)`.
* Added Apache Rat plugin to detect the proper inclusion of license headers in files.
* A `Traversal` now respects thread interruption during iteration, throwing a `TraversalInterruptionException` if it encounters interruption on the current thread.
* Apache refactoring: `com.tinkerpop` -> `org.apache.tinkerpop`.
* `Traversal` is now `Serializable` and with most queries no longer needing lambdas, Gremlin-Java works over the wire.
* Added `VertexProperty.Cardinality` with `list`, `set`, and `single`. No more `Vertex.singleProperty()` method.
* Added `RangeByIsCountStrategy` that adds a `RangeStep` in front of `.count().is(<predicate>, <value>)` to minimize the amount of fetched elements.
* Added `CoalesceStep` / `coalesce()` that emits the first traversal which emits at least one element.
* Added more syntactic sugar tricks to the Gremlin sugar plugin -- `&`, `|`, `select from`, `gt`, etc.
* `Traversal.Admin` is consistent internal to steps, traversals, strategies, etc. For the user, `Traversal` is all they see.
* `TraversalHolder` is now called `TraversalParent` with the child/parent terminology used throughout.
* Added `GroovyEnvironmentPerformanceSuite`.
* Provided more robust shutdown capabilities for the thread pools used in `GremlinExecutor`.
* A massive `process/` package reorganization -- class names are still the same, just in new packages.
* Bumped `neo4j-graph` to Neo4j 2.1.6.
* Bumped to Groovy 2.4.1.
* Added a new "performance" test suite for Gremlin Process.
* Steps now only operate with traversals -- no more lambdas. Lambda-> `Traversal` conversion utilities added.
* `SideEffectStep` always requires a `Consumer`. Steps that were consumer-less simply extends `AbstractStep`.
* Simplified the `Neo4jGraph` implementation by now allowing `cypher()` mid-traversal. Only available via `g.cypher()`.
* Moved `clock()` out of the Utility plugin. It is now available to both Groovy and Java.
* Changed the `OptOut` annotation to allow for ignoring an entire test case using a wildcard.
* Added `AndStep` and `OrStep` filters to support arbitrary conjunction of traversals.
* `__` is now a class with static `GraphTraversal` methods and thus `repeat(out())` is possible.
* Added `IsStep` / `.is()` that supports filtering scalar values.
* `Neo4jGraph` and `TinkerGraph` no longer create new `Feature` instances on each feature check.
* Added `Compare.inside` and `Compare.outside` for testing ranges. Removed `between()` as now its `has('age',inside,[10,30])`.
* `GraphTraversal.has()` no longer requires the element type to be cast in the traversal definition.
* Fixed a `ConcurrentModificationException` bug in TinkerGraph that occurred when doing full vertex/edge scans and removing elements along the way.
* Added `Scope.local` and `Scope.global` in support of `OrderLocalStep` and `OrderGlobalStep` via `order(scope)`.
* Added `Order.keyIncr`, `Order.keyDecr`, `Order.valueIncr`, and `Order.valueDecr` in support of `Map` sorting.
* Added `Order.shuffle` and removed `shuffle()` in favor of `order().by(shuffle)`.
* Changed `Order implements Comparator<Comparable>` to `Order implements Comparator<Object>` as its now generalized to multiple types of objects.
* The `maxContentLength` setting in Gremlin Server is now respected by the HTTP/REST Gremlin endpoint.
* Fixed resource leak in the HTTP/REST Gremlin endpoint of Gremlin Server.
* Refactored Gremlin Server `start` and `stop` functions to return `CompletableFuture`.
* HTTP REST error response JSON objects from Gremlin Server should no longer have issues with control characters, line feeds, etc.
* Added `MeanStep`, `mean()`, and `MeanNumber` for calculating number averages in a traversal.
* Greatly simplified all the traversal `MapReduce` implementations due to the introduction of `VertexTraversalSideEffects`.
* Added `VertexTraversalSideEffects` as a cheap, static way to get a sideEffect-view of a vertex in OLAP.
* Added `TraversalHelper.isLocalStarGraph()` which determines if a traversal is contained within the local star graph.
* Added `TraversalVerificationStrategy` to verify if the traversal can be executed on respective engine.
* Refactored `GraphTraversal.cap()` to `GraphTraversal.cap(String...)` to support multi-sideEffect grabs.
* Added GraphSON serialization for `Path`.
* Added `Traversal.Admin.getTraverserRequirements()` and removed `TraversalHelper.getTraverserRequirements(Traversal)`.
* `Traversal.equals()` is no longer computed by determining if the objects returned are equal.
* Altered messaging in Gremlin Console when using a remote that is not yet activated.
* Fixed potential for deadlock in Gremlin Driver when waiting for results from the server.
* Added the `useMapperFromGraph` serializer option to the Gremlin Server configuration file to allow auto-registration of serialization classes.
* Refactored Netty pipeline structure to not have a second "Gremlin" executor group and instead used a standard `ExecutorService`.
* Refactored the `GremlinExecutor` to take an optional transformation function so as to allow manipulation of results from `eval` in the same thread of execution.
* Fixed issue with the `HttpGremlinEndpointHandler` where requests were getting blocked when `keep-alive` was on.
* Added `MinStep` and `MaxStep` with respective `min()` and `max()`.
* `CountStep` and `SumStep` now extend `ReducingBarrierStep` and no longer are sideEffect steps.
* `SideEffectCapStep` now extends `SupplyingBarrier` and is much simpler than before.
* Added `SupplyingBarrier` which simply drains the traversal and emits the value of a provided supplier.
* Added `TraversalLambda` which implements function, predicate, and consumer over a provided traversal.
* Any non-core `Step` that takes a function or predicate can now take a traversal which maps to `traversal.next()` (function) and `traversal.hasNext()` (predicate).
* `CollectingBarrierStep` is no longer abstract and added `GraphTraversal.barrier()` which is analogous to `fold().unfold()`, though cheaper.
* Added `TraversalOptionHolder` for branching steps to index works with corresponding `GraphTraversal.option()`.
* `BranchStep` is now a proper generalization of `UnionStep` and `ChooseStep`.
* `SubgraphStep` has changed in support of in-traversal filtering and removing the need for path-based traversers.
* Added `HasTraversalStep` which takes an anonymous traversal to determine whether or not to filter the current object.
* Added `Traversal.Admin.getStartStep()` and `Traversal.Admin.getEndStep()`. Removed `TraversalHelper.getStart()` and `TraversalHelper.getEnd()`.
* Refactored `profile()` to use injected steps. `ProfileStep` can now be used without any special JVM command line parameters.
* Added `ReducingBarrierStep` which acts like `CollectingBarrierStep` but operates on a seed with a bi-function.
* Added a preprocessor for AsciiDocs. Documentation code examples are executed and the results are dynamically inserted into the doc file.
* `LocalStep` traversal is treated as a branch, not an isolated traversal. Moreover, moved `LocalStep` to `branch/`.
* Traversal strategies are now applied when the `TraversalVertexProgram` state is loaded, not when submitted. Less error prone as it guarantees strategy application.
* Reworked `TraversalHolder` where there are "local traversals" and "global traversals". Local traversals are not subject to OLAP message passing.
* Fixed a bug in `DedupStep` that made itself apparent in `DedupOptimizerStrategy`.
* Added `RepeatStep.RepeatEndStep` in order to reduce the complexity of the code on OLAP when the predicates are not at the start of `RepeatStep`.

=== TinkerPop 3.0.0.M7 (Release Date: January 19, 2015)

* Added `SideEffectRegistrar` interface and `SideEffectRegistrationStrategy` for allowing steps to register sideEffects at strategy application time.
* Renamed `Traverser.Admin.setFuture()` and `Traverser.Admin.getFuture()` to `setStepId()` and `getStepId()`, respectively.
* Added `TraversalMatrix` for random access to steps in a traversal by their step id. Used by `TraversalVertexProgram`.
* Added unique identifies to `Step` that are not the user provided labels. `Step.getLabel()` now returns an `Optional<String>`.
* Removed `UnionLinearStrategy`, `ChooseLinearStrategy`, and `RepeatLinearStrategy` as nested traversals are now natively supported in OLAP.
* Fixed `Neo4jGraph` around manual transaction behavior on `commit` and `rollback` such that they would throw exceptions if a transaction was not open.
* Redesigned the hidden step labeling mechanism so its consistent across a cluster, easier for rewrite strategies, and will enable nested OLAP traversals.
* `Traverser.incrLoops()` now takes a string step label to enable nested looping constructs (i.e. loop stacks).
* Added `Traversal.tryNext()` which returns an `Optional`, where the provided default method should be sufficient for all vendors.
* Removed `PathConsumer` in favor of `TraverserRequirement.PATH`-model via `Step.getRequirements()`.
* `Step.getRequirements()` returns a `Set<TraverserRequirement>` which is what is required of the `Traverser` by the `Step`.
* `Traverser` now extends `Cloneable` and `Traverser.clone()` is used to good effect in `Traverser.split()`.
* Added `AbstractTraverser` for which all traversers extend.
* Moved `Traversal.SideEffects` to `TraversalSideEffects` as sideEffects are not necessarily tied to the traversal.
* Removed `Graph.of()` for generating anonymous graph traversals -- replaced by `__`-model.
* Removed `Graph` being stored in `Traversal.SideEffects`. Too dangerous when moving between OLTP and OLAP and its limited uses were worked around easily.
* No need for `DefaultXXXGraphTraversal` unless the vendor is extending with new methods (e.g. `DefaultNeo4jGraphTraversal`).
* Reworked `TraversalStrategies` such that the are "emanating object class"-dependant, not `Traversal` dependent.
* Moved `Traverser.sideEffects()` to `Traverser.asAdmin().getSideEffects()`. Users should use `Traverser.sideEffects(key)` and `Traverser.sideEffects(key,value)`.
* Added `SerializationTest` to the `StructureStandardSuite` in `gremlin-test` which validates serialization at a lower level than `IoTest`.
* Removed `IntervalStep` and renamed `interval()` to `between()` which is simply an alias to a `has().has()` chain.
* Added `__` static interface which allows for `__.out().out()`-style construction of anonymous traversals (instead of `g.of()`).
* The only `GraphTraversal` steps that operate on `Traverser` are the base lambdas and `repeat()` (i.e. `emit()` and `until()`).
* Removed dependency on the `reflections` library in `gremlin-test` which removed the default implementation of `GraphProvider.getImplementations()` - vendors now need to implement this method themselves.
* Relaxed the `<S>` typing requirement for anonymous traversals when applied to `choose()`, `repeat()`, `union()`, etc.
* Removed `LoopStep` and `UntilStep` in favor of the new `RepeatStep` model of looping in Gremlin3.
* `BranchStep` is now exposed in `GraphTraversal` via `branch(function)`.
* `UnionStep` now implements `TraversalHolder`.
* Added `RepeatStep` as the new looping construct supporting do/while, while/do, and emit semantics.
* Moved `Traversal.sideEffects()` to `Traversal.Admin.getSideEffects()` as `cap()` should be used to access the sideEffect data of a traversal.
* Renamed vendor `XXXTraversal` to `XXXGraphTraversal` (interface) and `XXXGraphTraversal` to `DefaultXXXGraphTraversal` (implementation class).
* Modified packaging for console plugins to be more consistent by moving them to the `com.tinkerpop.gremlin.console.groovy.plugin` namespace.
* Removed all TinkerPop specific dependencies to Guava to avoid user version conflicts.
* Added support for `-e` (script file execution) and `-v` (version display) options on `gremlin.sh`.
* GraphSON supports the assignment of multiple custom serialization modules.
* `Traverser.get(stepLabel/sideEffectKey)` no longer exists. There now exists: `Traverser.path(stepLabel)` and `Traverser.sideEffects(sideEffectKey)`.
* `SimpleTraverser` now supports "path" but in a very loose, global cache way. Added `SparsePath` as a `Map`-backed `Path` implementation.
* Provided Neo4j multi-label support in Neo4j-Gremlin. Added three `Neo4jVertex`-specific methods: `addLabel()`, `removeLabel()`, `labels()`.
* Bumped to Groovy 2.3.9.
* Added `Graph.Io` interface which allows for simplified helper methods for end users and a way for vendors to override `GraphReader` and `GraphWriter` initial construction when custom serializers are needed.
* Removed methods from `GraphProvider` related to customizing serializers in `IoTest` from the test suite as the new `Graph.Io` interface now serves that purpose.
* Added `Neo4jGraph.checkElementsInTransaction(boolean)` which will (or not) verify whether elements retrieved via Neo4j global graph operations are transactionally consistent.
* Added `ScriptInputFormat` and `ScriptOutputFormat` to Hadoop-Gremlin for reading and writing a file according to an arbitrary parsing script.
* Added `TimeLimitStep.getTimedOut()` to determine if the step timed out or there were no more objects to process.
* `Graph.System` is now `Graph.Hidden` with "hidden" being the vendor namespace and the key prefix being `~`.
* Much better `toString()` handling in `Step` and `Traversal`.
* `ComparatorHolder<V>` interface returns a `List<Comparator<V>>` instead of a `Comparator<V>[]`.
* `T` now implements `Function<Element,Object>`.
* Added `ElementValueComparator` and `ElementFunctionComparator` in support of vendor introspection on `ComparatorHolder`-steps.
* Renamed `Comparing` marker interface to `ComparatorHolder`.
* `FunctionHolder` interface provides vendor introspection via `ElementValueFunction`.
* Removed `OrderByStep` as it is now just `order()` with a `by()`-based comparator.
* Added `SampleStep` (`sample()`) to allow for sampling the set of previous objects. Useful for doing random walks with `local()`.
* Renamed `random()` to `coin()` to better express that the filter is a random coin toss.
* Added `by()`-projection to modulate the meaning of post-processing steps like `aggregate()`, `groupCount()`, `path()`, `order()`, etc.
* Removed the `Strategy` interface and gave `StrategyGraph` direct access to the `GraphStrategy`.
* Added `Graph.strategy()` to help instantiate `StrategyGraph` instances.
* Modified the signature of all `GraphStrategy` methods to include an parameter that contains a reference to the "composing strategy".
* `PartitionStrategy` hides the specified partition key from view when iterating properties, keys, etc.
* Change construction of `GraphStrategy` implementations to be consistent with singleton instances and builder pattern.
* Added `Graph.Helper` annotation to "protected" certain default interface methods from implementation by vendors.
* Transaction retry functions now work with "manual" transactions.
* Improved error messaging when importing "legacy" GraphSON that was not generated with "extended" properties.
* Renamed "iterator" related methods in the `GraphStrategy` interface to be consistent with the method names they represent.
* `PropertyMapStep` (`valueMap()`) now takes a boolean to state if the tokens of the element are desired along with its properties.
* `HadoopGraph` now connected to the `StructureProcessSuite`.
* `HadoopGraph` no longer supports `Graph.Variables` as they were in-memory. A persistence mechanism can be introduced in the future.
* Hidden properties removed in favor of using `GraphStrategy` for such features.
* `Edge.iterators().vertexIterator(BOTH)` now guarantees `OUT` then `IN` vertex iterator order.
* `Graph.v(Object)` and `Graph.e(Object)` no longer exist. Instead, use `Graph.V(Object... ids)` and `Graph.E(Object... ids)`.
* Added `Graph.Iterators` to allow access to vertex and edge iterators based on element ids and bypassing `GraphTraversal`.
* Renamed `GraphStrategy` implementations to be less verbose - removed the word "Graph" from their names (e.g. `IdGraphStrategy` simply changed to `IdStrategy`).
* Removed `Step.NO_OBJECT` as the problem is solves can be solved with proper use of `flatMap` and `EmptyTraverser`.
* `Path` is now part of `GraphSerializer` and thus, not specific to a particular implementation of `Path`.
* Added messaging to show files being downloaded when using the Gremlin Server "install" command.
* Added test name and class arguments to the `GraphProvider.loadGraphWith` method.
* Merged `ReferencedXXX` and `DetachedXXX` so that all migration of graph element data is via `DetachedXXX`.
* Added `StaticVertexProgram` and `StaticMapReduce` which simply return `this` on `clone()`.
* `VertexProgram` and `MapReduce` now implement `Cloneable` and is used for fast copying across workers within the same machine.
* Added `TraversalHolder` interface which extends `PathConsumer` to determine recursively if nested traversals require path calculations turned on.
* Reworked how a `TraverserGenerator` is retrieved and utilized.
* Added `Traversal.toBulkSet()` to make getting resultant data more efficiently for traversals with repeated data.
* Provided a helper `LocalStep.isLocalStarGraph()` so `GraphComputer` implementers know the requisite data boundaries.
* Created `Traversal.Admin` to hide administrative methods. Added `Traversal.asAdmin()` to get at `Traversal.Admin`.
* Fixed up all `Step` cloning operations realizing that Java8 lambdas are always bound to the calling class (no delegates).
* Usage of `:remote close` without configured remotes shows a reasonable message rather than a stack trace.
* Provided `LocalStep` to signify that the internal traversal is locally bound to the incoming object.
* Failed script evaluation in Gremlin Server now triggers the cancel of the process attempting to timeout the script if it were to run too long.
* Greatly increased the speed of `ScriptEngineLambda` by making use of a static `ScriptEngine` cache.
* Fixed a general bug in all sideEffect using steps where the sideEffect should be accessed via the `Traverser` not `Traversal`.
* `GremlinPlugin` interface no longer has the `additionalDependencies` method - those dependencies are now defined by an entry in the manifest file for the jar called `Gremlin-Plugin-Dependencies`.
* Added `TinkerWorkerPool` which is used for resource efficient threading in `TinkerGraphComputer`.
* `MapReduce.createMapReduce(Configuration)` now exists and serves the same purpose as `VertexProgram.createVertexProgram(Configuration)`.
* Enabled SessionOps to be extended. Added eval handler hook.
* Setting a property with an unsupported data type throw `IllegalArgumentException` instead of `UnsupportedOperationException` as the operation is supported, but the argument is not.

=== TinkerPop 3.0.0.M6 (Release Date: December 2, 2014)

* `javatuples.Pair` avoided on `MapReduce` API in favor of a new `KeyValue` class.
* Renamed `Gremlin-Plugin` manifest entry for plugins to `Gremlin-Plugin-Paths`.
* Added `Gremlin-Plugin-Dependencies` manifest entry to list other dependencies that should be retrieved with a plugin jar.
* `Memory.Admin.asImmutable()` yields an immutable representation of the GraphComputer `Memory`.
* Fixed host selection in `gremlin-driver` by properly accounting for all hosts being marked unavailable at the instantiation of a `Client`.
* Removed Giraph-Gremlin in favor of new Hadoop-Gremlin with `GiraphGraphComputer` support. Future support for `MapReduceGraphComputer`.
* Greatly simplified the `InputFormat` and `OutputFormat` model for working with Giraph (and Hadoop).
* Added a serializer for `Property` for GraphSON correcting format of serialization of a single `Property` on an `Edge`.
* Fixed bug in Gremlin Console that prevented assignments to empty `List` objects.
* Added `VertexProgram.getMessageScopes()` to allow vendors to know which `MessageScopes` at a particular `Memory` state.
* Reduced the number of methods in `MessageScope.Local` as its up to vendors to inspect provided incident `Traversal` accordingly.
* Renamed `MessagesType` to `MessageScope` to make it less ambiguous regarding the class of the messages being sent.
* Changed the message type of `TraversalVertexProgram` to `TraverserSet` to support message combining.
* Added `VertexProgram.getMessageCombiner()` to support the combining of messages in route to a vertex.
* Reduced object creation in `TraversalVertexProgram` around vertex-local traversal sideEffects.
* Renamed `Traverser.Admin.makeChild()` and `Traverser.Admin.makeSibling()` to `Traverser.Admin.split()` to correspond with `merge()`.
* Added `Traverser.Admin.merge(Traverser)` method so that the merging algorithm is with the `Traverser`.
* Added `Operator` enum that contains sack-helpful `BinaryOperators`: sum, minus, mult, div, max, min, etc.
* Added `GraphTraversal.withSack()` and renamed `trackPaths()` and `with()` to `withPath()` and `withSideEffect()`, respectively.
* Added the "Gremlin Sacks" feature to allow a `Traverser` to carry local information along its walk.
* GraphSON format no longer makes use of `hiddens` JSON key. Its all just `properties`.
* Added `DoubleIterator` to make vendor implementations of `Edge.iterators().vertexIterator()` efficient.
* `PropertiesStep` is smart about hiddens vs. properties.
* `Element.iterators().hiddenProperties()` no longer exists. For vendors, simply provide an iterator of properties.
* `GIRAPH_GREMLIN_LIBS` supports colon separated directories for loading jars from multiple paths.
* Introduced method to control the location of dependencies dynamically loaded to the Gremlin Console as part of the `:install` command.
* Fixed problem with the Neo4j Gremlin Plugin not loading properly after Gremlin Console restart.
* Removed the "use" configuration from Gremlin Server.
* Moved `SugarGremlinPlugin` from `gremlin-console` to `gremlin-groovy` so that it could be shared with Gremlin Server.
* Fixed bug in serialization of `null` results returned to the Gremlin Console when serializing to strings.
* Moved the `GremlinPlugin` for `TinkerGraph` to `tinkergraph-gremlin` module (it is no longer in `gremlin-console`).
* Added a `plugin-info.txt` file to Gremlin Console `/ext/{module}` subdirectories to identify the module that was originally requested.
* Gremlin Server now allows for the explicit configuration of plugin activation.
* Refactored `GremlinPlugin` and `AbstractGremlinPlugin` to better account for plugins that run on the server and those that run in the console.
* Added a `plugins` configuration to Gremlin Server to control the plugins that are enabled on initialization.
* Added a builder option to `GremlinExecutor` to control the plugins that are enabled on initialization.
* Added `RemoteException` for usage with `RemoteAcceptor` implementations for the Gremlin Console so as to better standardize their development.
* Standardized all text being written to the Gremlin Console using starting upper case letter.
* Prevented error in the Console when `:submit` is called but no remotes were configured.
* Provided a way to clean the `grapes` directory as part of a standard build with `mvn clean install`.

=== TinkerPop 3.0.0.M5 (Release Date: November 7, 2014)

* Removed `PropertyFilterIterator` as using Java8 streams was just as efficient for the use case.
* Renamed `KryoWritable` to `GremlinWritable` as it is not necessarily Kryo that is the serialization mechanism.
* Fixed an input split bug in Giraph that was making it so that splits were not always at vertex boundaries.
* Fixed a combiner bug in `GirapGraphComputer`. Combiners were always calling `MapReduce.reduce()`, not `MapReduce.combine()`.
* Greatly simplified `SubgraphStrategy` by removing requirements for `Traversal` introspection.
* `StrategyWrappedGraph` mimics vendor use of `GraphStep` and `GraphTraversal` and no longer requires dynamic strategy application.
* `TraversalStrategies` make use of a dependency tree sorting algorithm to ensure proper sorts prior to application.
* `TraversalStrategies` are now immutable and are bound to the `Traversal` class.
* Fixed bug in Gephi Plugin that prevented it from communicating with the Gephi Streaming Server.
* Renamed `MessageType.XXX.to()` to `MessageType.XXX.of()` so it makes sense in both the sending and receiving context.
* Improved messaging with respect to tests that are ignored due to features to make it clear that those tests are not in error.
* Relaxed exception consistency checks in the test suite to only check that a thrown exception from an implementation extends the expected exception class (but no longer validates that it is the exact class or that the message text).
* `VertexProgram` now has `workerIterationStart()` and `workerIterationEnd()` to allow developers to control vertex split static data structures.
* `TraversalVertexProgram` startup time greatly reduced due to being smart about `loadState()` behavior.
* Gremlin Server sessions now allow serialization of results that were part of an open transaction.
* Refactor `OpProcessors` implementations in Gremlin Server for better reusability.
* `Vertex.iterators()` no longer have a `branchFactor`. This is now at the query language level with `localLimit()`.
* Added `limit(long)` and `localLimit(int,int)` which simply call the range equivalents with 0 as the low.
* Added `LocalRangeStep` which supports ranging the edges and properties of an element -- `localRange(int,int)`.
* `GraphTraversal.value(String)` no longer exists. Instead, use `GraphTraversal.values(String)`.
* `HiddenXXXStep` and `ValueXXXStep` no longer exist. `PropertyXXXStep` takes a `PropertyType` to denote value and hidden access.
* Added `PropertyType` to the structure-package which provide markers for denoting property types (vs. property classes).
* Renamed `setWorkingDirectory` to `workingDirectory` in the `KryoReader` builder.
* `Path.get(String)` returns the object if only one object is referenced by label, else it returns a `List` of referenced objects.
* Added overload to `GremlinKryo` to allow a serializer to be configured as a `Function<Kryo,Serializer>` to allow better flexibility in serializer creation.
* Added method to `GraphProvider` to allow implementers to provide a mechanism to convert GraphSON serialized identifiers back to custom identifiers as needed.
* Added methods to `GraphProvider` so that implementers could specify a custom built `GremlinKryo` class and/or `SimpleModule` class in case their implementation had custom classes to be serialized.
* Added `Traversal.forEachRemaining(class,consumer)` for those traversals whose end type is different from declared due to strategy rewriting.
* Removed `Traversal.forEach()` as traversal implements `Iterator` and users should use `forEachRemaining()`.
* `RangeStep` now has an inclusive low and an exclusive high -- a change from Gremlin2.
* `DriverGremlinPlugin` returns raw results with driver results available via the `result` variable.
* Removed test enforcement of `private` constructor for a `Graph` instance.
* `RemoteAcceptor` now supports `@` prefixed lines that will grab the script string from the Gremlin Console shell.
* Modified the signature of `Property.element()` to simply return `Element`
* Added `Reducing` marker and `ReducingStrategy` which supports reduction-functions as a final step in Gremlin OLAP (e.g. `fold()`).
* Once strategies are `complete()`, no more steps can be added to a `Traversal`.
* Renamed `Traversal.strategies()` to `Traversal.getStrategies()` as it is not a "query language"-method.
* Added test to enforce that a `label` on a `VertexProperty` is always set to the key of the owning property.
* Fixed bug with multi-property removal in `Neo4jGraph`.
* Bumped to Neo4j 2.1.5.
* Used standard `UUIDSerializer` from the `kryo-serializers` library for serialization of `UUID` objects.
* Changed GraphSON serialization to only use `iterators()` - there were still remnants of `Traversal` usage from previous refactoring.
* Added overload for `detach` method to allow for the `Element` to be detached as a "reference" only (i.e. without properties).
* Renamed `Item` in `gremlin-driver` to `Result`.
* Renamed `strategy` to `getStrategy` in `StrategyWrappedGraph`.
* Renamed `baseGraph` to `getBaseGraph` in `Neo4jGraph`.
* `Neo4jGraph` now returns an empty property `Vertex.property(k)` when the key is non-existent (a problem only visible when meta/multi property configuration was turned off).
* `Traversal.Strategies.apply()` now takes a `TraversalEngine`. Greatly simplifies strategy application for `STANDARD` or `COMPUTER`.
* Renamed `IdentityReductionStrategy` to `IdentityRemovalStrategy` for reasons of clarity.
* Added `ComparingRemovalStrategy` that removes `Comparing`-marked steps unless they are the end step of the traversal.
* `OrderStep` now works in OLAP, but only makes sense as a traversal end step.
* `MapReduce` API extended to include `getMapKeySort()` and `getReduceKeySort()` to sort outputs accordingly.
* Renamed `TraversalResultMapReduce` to `TraverserMapReduce`. Shorter and makes more sense.
* Improved build automation to package javadocs and asciidoc documentation in the distribution files.
* Improved build automation with a script to automatically bump release versions in the various files that needed it such as the `pom.xml` files.
* The identifier on `VertexProperty` is now read properly to those graphs that can support identifier assignment.
* `GraphSONReader.readGraph()` now properly reads vertex properties.
* Removed `Neo4jGraph.getCypher()` as users should use `Neo4jGraph.cypher()` and get back TinkerPop3 graph objects.
* `GiraphGraph.variables().getConfiguration()` is now replaced by `GiraphGraph.configuration()`.
* Added `Graph.configuration()` which returns the `Configuration` object of `Graph.open()`.
* Removed `TraverserTracker` as now there is only a `TraverserSet` for all halted traversers. A nice simplification of `TraversalVertexProgram`.
* Renamed `Traverser.isDone()` to `Traverser.isHalted()` and `DONE` to `HALT`. Consistent with automata terminology.
* Removed `PathTraverserExecutor` and `SimpleTraverserExecutor` as a single `TraverserExecutor` correctly executes both types of traversers.
* `TraversalVertexProgram` does "reflexive message passing" to reduce the total number of iterations required to execute a traversal.
* `MapReduce` no-argument constructors are private and thus, only for reflection and `loadState()` usage.
* MapReducers for `TraversalVertexProgram` are now smart about `with()` declared data structures.
* Updated `Traversal.SideEffects` to use "registered suppliers" and it now works accordingly in both OLTP and OLAP environments.
* Increased the speed of `FlatMapStep` by approximately 1.5x.

=== TinkerPop 3.0.0.M4 (Release Date: October 21, 2014)

* Added features for `VertexProperty` user supplied ids and related data types.
* Removed `SideEffectCap` marker interface as there is only one `SideEffectCapStep` and thus, `instanceof` is sufficient.
* `Path.getObjects()`/`Path.getLabels()` renamed to `Path.objects()`/`Path.labels()` to be in line with "query language" naming convention.
* Greatly simplified `GiraphInternalVertex` due to `Element.graph()` -- 1/2 the memory footprint and reduced construction time.
* Renamed `Property.getElement()` to `Property.element()` given the "query language" naming convention.
* `Element.graph()` added which returns the `Graph` that the element is contained within.
* Added tests for greater consistency around iterating hidden properties.
* Simplified `TraversalVertexProgram` where only a single `TraverserTracker` exists for both path- and simple-traversers.
* Fixed a major bug where `Arrays.binarySearch` was being used on an unsorted array in TinkerGraph and Neo4jGraph.
* Changed `ComputerResult.getXXX()` to `graph()` and `memory()` to be consistent with "query language" naming convention.
* `Traverser.getXXX()` changed to `loops()`, `bulk()`, `path()`, `sideEffects()` to be consistent with "query language" naming convention.
* Optimization to reduce the number of empty lists created due to no step class existing for respective `TraversalStrategy.apply()`.
* Added `CapTraversal` as a marker interface for the `cap()` method.
* Added `union()` with GraphComputer `UnionLinearStrategy`.
* `TimeLimitStep` was moved to `filter/` package. It was a mistake that it was in `sideEffect/`.
* Provided the configuration for generating both a "full" and "core" set of javadocs, where "full" represents all classes in all projects and "core" is the "user" subset.
* Validated bindings passed to Gremlin Server to ensure that they do not match the most common statically imported values.
* If no script engine name is provided to a `LambdaHolder` it is assumed to be Gremlin-Groovy.
* `MapEmitter` and `ReduceEmitter` have an `emit(value)` default method where the key is the `MapReduce.NullObject` singleton.
* `Traverser.Admin` now implements `Attachable` as the `Traversal.SideEffects` can be generated from the `Vertex`.
* Made a solid effort to ensure that all TinkerPop keys are `Graph.System` to leave `Graph.Key` for users.
* The `Graph.System` prefix is now `^` instead of `%&%`. Simpler and easier on the `toString()`-eyes.
* Added `Traversal.SideEffects.ifPresent(Consumer)` as a default helper method.
* Added `profile()`-step which provides detailed information about the performance of each step in a traversal.
* No more `CountCapStep` and `CountStep`, there is only `CountStep` and it is elegant.
* Created a `AbstractTraversalStrategy` with good `toString()`, `hasCode()`, and `equals()` implementations.
* Added `CountTraversal` as a marker-interface stating that the `Traversal` has a `count() -> Long` method.
* `Traversal` no longer has any step methods as its not required for DSL implementers to have "core steps."
* Added "linearization" strategy for `ChooseStep` so it is executed correctly on GraphComputer.
* Added `GraphTraversalStrategyRegistry` which has respective global strategies to make turning on/off strategies easier.
* Added a generic `BranchStep` to be used for re-writing "meta-steps" for execution on GraphComputer.
* Moved `JumpStep`, `UntilStep`, and `ChooseStep` to a new `branch/` package.
* Added test cases to the Structure Suite to enforce consistent operations of reading properties after removal of their owning `Element`.
* GraphSON format change for full `Graph` serialization - Graph variables are now serialized with the key "variables" as opposed to "properties".
* Relaxed `Graph.toString()` test requirements for implementers.
* Made the `toString` operations in `GraphStrategy` consistent.
* Added `VertexFeatures.supportsRemoveProperty`.
* Added `VertexPropertyFeatures.supportsRemoveProperty`.
* Added `EdgeFeatures.supportsRemoveProperty`.
* Added `VertexFeatures.supportsRemoveVertices`.
* Added `EdgeFeatures.supportsRemoveEdges`.
* Vendors should now get a clear error when mis-spelling something in an `@OptOut` (or more likely if a test name changes) and it now works all the test suites.
* All plugins now have a default prefix of "tinkerpop." as a namespace.
* `GraphComputer` now executes a `Set<MapReduce>` and `hashCode()`/`equals()` were implemented for existing `MapReduce` implementations.
* Changed `Contains.in/notin` to `Contains.within/without` as `in` is a reserved term in most languages (including Java and Groovy).
* Added helper methods for loading data into collections in `TraversalHelper`.
* Core `Traversal` methods are smart about bulking -- e.g. `iterate()`, `fill()`, `remove()`, etc.
* `GroupByStep` and `GroupByMapReduce` leverage `BulkSet` as the default group data structure.
* `Element.Iterator` has renamed methods so implementers can do `MyElement implements Element, Element.Iterators`.
* Renamed `MessageType.Global` and `MessageType.Local` creators from `of()` to `to()` as it makes more sense to send messages `to()`.
* With `Traverser.get/setBulk()` there is no need for a `TraverserMessage`. The `Traverser` is now the message in `TraversalVertexProgram`.
* Provided static `make()` methods for constructing `Path` implementations.
* Provided a more space/time efficient algorithm for `Path.isSimple()`.
* The `JumpStep` GraphComputer algorithm `Queue` is now a `TraverserSet`.
* `AggregateStep` and `StoreStep` now use `BulkSet` as their default backing `Collection` (much more space/time efficient).
* Added `BulkSet` which is like `TraverserSet` but for arbitrary objects (i.e. a weighted set).
* `UnrollJumpStrategy` is no longer a default strategy as it is less efficient with the inclusion of `TraverserSet`.
* Introduced `TraverserSet` with bulk updating capabilities. Like OLAP, OLTP looping is now linear space/time complexity.
* TinkerGraph's MapReduce framework is now thread safe with a parallel execution implementation.
* Added a default `Traverser.asAdmin()` method as a typecast convenience to `Traverser.Admin`.
* Renamed `Traverser.System` to `Traverser.Admin` as to not cause `java.lang.System` reference issues.
* Renamed `Memory.Administrative` to `Memory.Admin` to make it shorter and consistent with `Traverser.Admin`.
* Fixed a TinkerGraph bug around user supplied vertex property ids.
* Most `Step` classes are now defined as `public final class` to prevent inheritance.
* `ShuffleStep` now extends `BarrierStep` which enables semantically correct step-sideEffects.
* Leveraged `Traverser.getBulk()` consistently throughout all steps.

=== TinkerPop 3.0.0.M3 (Release Date: October 6, 2014)

* All `Step` fields are now `private`/`protected` with respective getters as currently needed and will be added to as needed.
* Gremlin Server no longer has the `traverse` operation as lambdas aren't really serialized.
* `Path` is now an interface with `ImmutablePath` and `MutablePath` as implementations (2x speedup on path calculations).
* `Traverser` now implements `Comparable`. If the underlying object doesn't implement `Comparable`, then a runtime exception.
* Added abstract `BarrierStep` which greatly simplifies implementing barriers like `AggregateStep`, `OrderStep`, etc.
* `SelectStep` is now intelligent about when to trigger path computations based on label selectors and barriers.
* `T` no longer has `eq`, `neq`, `lt`, `in`, etc. Renamed all respective enums and with `static import`, good in console (e.g. `Compare.eq`).
* Added `Order` enum which provides `Order.decr` and `Order.incr`.
* `Traverser.loops` and `Jump.loops` are now shorts (`32767` max-loops is probably sufficient for 99.9999% of use cases).
* `Traverser.bulk` exists which is how many instances does the traverser represent. For use in grouping with bulk computations.
* Greatly simplified sideEffect steps where there is no distinction between OLAP vs. OLTP (from the `Step` perspective).
* Removed the need for `Bulkable` and `VertexCentric` marker interfaces in process API.
* Renamed configuration parameters in Giraph-Gremlin to be consistent with a `giraph.gremlin`-prefix.
* Made it possible to pass a `ScriptEngine` name and string script in `TraversalVertexProgram` and `LambdaVertexProgram`.
* Made `TinkerGraph` a plugin for the Console as it is no longer a direct dependency in `gremlin-groovy`.
* Added features for supporting the addition of properties via `Element.property(String,Object)`.
* `GiraphGraph` OLTP tested against Gremlin-Java8 and Gremlin-Groovy -- OLAP tested against Gremlin-Groovy.
* `Neo4jGraph` is now tested against both Gremlin-Java8 and Gremlin-Groovy.
* Renamed the test cases in `ProcessTestSuite` to be consistent with other Gremlin language variants.
* Added a `gremlin-groovy-test` suite that can be used to validate implementations against the Groovy variant of Gremlin.
* `TinkerGraph` is no longer serializable, use a `GraphReader`/`GraphWriter` to serialize the graph data.
* Removed `implements Serializable` on numerous classes to ensure safety and proper usage of utilities for cloning.
* `Traversal` now implements `Cloneable` as this is the means that inter-JVM threads are able to get sibling `Traversals`.
* Created "integration" test for `Neo4jGraph` that runs the test suite with multi/meta property features turned off.
* Added `GraphStrategy` methods for `VertexProperty`.
* Converted the `id` data type from string to integer in the Grateful Dead sample data.
* Removed all notions of serializable lambdas as this is a misconception and should not be part of TinkerPop.
* Greatly simplified `TraversalVertexProgram` with three arguments: a `Traversal<Supplier>`, `Class<Traversal<Supplier>>`, or a script string with `ScriptEngine` name.
* Added `TraversalScript` interface with `GroovyTraversalScript` as an instance. To be used by OLAP engines and any language variant (e.g. gremlin-scala, gremlin-js, etc.).
* `UntilStep` now leverages `UnrollJumpStrategy` accordingly.
* Fixed a bug where the `toString()` of `Traversal` was being hijacked by `SugarGremlinPlugin`.
* Fixed compilation bug in `UntilStep` that is realized when used in multi-machine OLAP.
* Simplified `Enumerator` and implementations for `MatchStep`.

=== TinkerPop 3.0.0.M2 (Release Date: September 23, 2014)

* Added an exhaust `InnerJoinEnumerator` fix in `MatchStep` to get all solutions correctly.
* `Neo4jGraph` can be configured to allow or disallow meta- and multi-properties.
* Added `until()`-step as a simpler way to express while-do looping which compiles down to a `jump()`-step equivalent.
* Added "The Crew" (`CREW`) toy graph which contains multi-properties, meta-properties, graph variables, hiddens, etc.
* If the Giraph job fails, then the subsequent `MapReduce` jobs will not execute.
* Added `Graph.System` class which generates keys prefixed with `%&%` which is considered the vendor namespace and not allowed by users.
* Added `ReferencedVertex` (etc. for all graph object types) for lightweight message passing of graph object ids.
* `T.*` now has `label`, `id`, `key`, `value` and no longer are these `String` representations reserved in TinkerPop.
* `Traverser` now has a transient reference to `Traversal.SideEffects`.
* "Detached" classes are now tested by the standard test suite.
* Compartmentalized `Traverser` interface so there is now a `Traverser.System` sub-interface with methods that users shouldn't call.
* Added `OrderByStep` which orders `Elements` according to the value of a provided key.
* 2x speed increase on steps that rely heavily on `ExpandableStepIterator` with massive memory footprint reduction as well.
* Added `VertexProperty<V>` as the property type for vertices -- provides multi-properties and properties on properties for vertices.
* Changed `VertexProgram` such that `getElementComputeKeys()` is simply a `Set<String>`.
* Significant changes to the format of the `ResponseMessage` for Gremlin Server - these changes break existing clients.
* Close any open transactions on any configured `Graph` when a session in Gremlin Server is killed.
* Grateful Dead Graph now uses vertex labels instead of "type" properties.
* There is now a `GraphComputerStrategy` and `EngineDependent` marker interface to allow steps to decide their algorithm depending if they are OLAP or OLTP.
* A labeled step now stores its current traverser value in `Traversal.SideEffects` (no longer can sideEffectKeys and step labels be the same).
* `GraphFactory` support for opening a `Graph` with multiple `GraphStrategy` instances - if there are multiple strategies they are wrapped in order via `SequenceGraphStrategy`.
* The result type for result termination messages returned from Gremlin Server is now set to "no content".
* The `maxContentLength` setting for Gremlin Driver now blocks incoming frames that are too large.
* After initialization scripts are executed in Gremlin Server, the `Graph` instances are re-bound back to their global references, thus allowing `GraphStrategy` initialization or even dynamic `Graph` creation through scripts.
* Added "Modern" graph back which is basically the "Classic" graph with double values for the "weight" property on edges and non-default vertex labels.
* `Traversal.addStep()` is now hard typed so type casting isn't required and traversal APIs look clean.
* Changed the hidden key prefix from `%$%` to `~` in `Graph.Key.hide()`.
* Added `has(label,key,predicate,value)` to allow for `has('person','name','marko')`. Various overloaded methods provided.
* Update to traversal API where if a `SFunction<S,?>` was required, but can process a `Traverser<S>`, then the function is `SFunction<Traverser<S>,?>`.
* Added `WhereStep` as a way to further constrain `select()` and `match()`.
* Extensive work on `GiraphMemory` and its interaction with Giraph aggregators.
* If the input path of a `GiraphGraphComputer` does not exist, failure happens prior to job submission.
* `SugarPlugin` now has all inefficient methods and Gremlin-Groovy proper is only efficient Groovy techniques.
* Prevented concurrency problems by only modifying bindings within the same thread of execution in the `GremlinExecutor`.
* Calls to `use` on the `DependencyManager` now return the list of `GremlinPlugin` instances to initialize instead of just initializing them automatically because it causes problems with `ScriptEngine` setup if a plugin requires a script to be evaluated and a required dependency is not yet loaded.
* `Traversal.SideEffects` has `getGraph()`, `setGraph()`, and `removeGraph()` default helpers.
* `Traversal.Memory` -> `Traversal.SideEffects` and `GraphComputer.SideEffects` -> `GraphComputer.Memory`.
* `StrategyWrappedVertex` and `StrategyWrappedEdge` properly wrap `Element` objects returned from non-traversal based methods.
* Gremlin-Server now sends a single write with status 200 for Object and empty response messages.
* `GremlinGroovyScriptEngine` allows imports to re-import dependencies added via "use".
* Changed order in which the `GremlinExecutor` is initialized such that dependency loading via "use" are handled first which fixes problems with starting Gremlin Server with `gremlin-server-neo4j.yaml`.
* Corrected issues with the "branch factor" related traversals under `SubgraphStrategy`.  This change also altered the semantics of the `SubgraphStrategy` a bit as it became more restrictive around `Edge` inclusion (requires both vertices to be in the subgraph).
* The Gephi Plugin now visualizes traversals and has numerous configuration options.
* Added more specific features around the types of "identifiers" a graph can support.
* Added a new test graph called `MODERN` that is copy of the `CLASSIC` graph, but represents floats as doubles.  This graph will be the default graph for testing going forward.
* Fix bug in `Neo4jGraph` that was not processing multiple vertex labels properly when doing a `has()` step with `IN`.
* Changed semantics of `@LoadGraphWith` in gremlin-test to only refer to the ability of a test implementation to process the data types of the test graph (not to actually load it).
* `StartStep` is a `SideEffect` as it is a process to get data into the stream (like a keyboard) and more efficient as such.
* Greatly simplified the implementations of `Map`, `FlatMap`, `Filter`, and `SideEffect`.
* `Path` data structure changed to an ordered list of objects with each associated to a `Set<String>` of as-labels.
* All sideEffect-based steps no longer extend `FilterStep` with predicate equal true, but a more efficient `SideEffectStep`.
* `TreeStep` now has `TreeMapReduce` for executing on `GraphComputer`.
* `Neo4jTraversal.cypher()` is fluent throughout.
* Reverted back to TP2 model of `as()` referring to step names, not variable names of sideEffects.
* Updated `AddEdge`-step to support property key/value pairs for appending to newly created edges.
* Renamed `Graph.getFeatures()` to `Graph.features()` to be consistent with other API methods.
* `Vertex` and `Edge` now implement all `GraphTraversal` methods to ensure consistency throughout stack.
* `Neo4jTraversal` is auto-generated from `Neo4jTraversalStub` with technique generalizable to other vendors.
* Added test suite to ensure that all traversals are of the same type: `g.V`, `g.E`, `g.of()`, `v.identity()`, `e.identity()`, v-, e-methods.
* Giraph HDFS helpers now support `hdfs.mkdir(string)` and `local.mkdir(string)`
* Added `@OptIn` and `@OptOut` for implementers to specify on their `Graph` implementations for test compliance information.
* `GraphComputer` `Memory` now immutable after computation is complete.
* Dependency grabbing for plugins filter out slf4j logging dependencies so as to avoid multiple bindings with the standard TinkerPop distributions.
* Fixed `GiraphMemory` to be fully consistent with GraphComputer specification.
* Removed fatJar assembly from Giraph-Graph as it is no longed needed with distributed cache model.
* Reworked `GiraphRemoteAcceptor` to provide a `result` variable back to the console with `ComputerResult`.
* `VertexProgram` is no longer `Serializable` (use `loadState` and `storeState` for wire-propagation).
* Moved `GiraphGraph.getOutputGraph()` to `GiraphHelper`.
* Changed `GIRAPH_GREMLIN_HOME` to `GIRAPH_GREMLIN_LIB` to reference directory where jars are to be loaded.
* Updated README with release instructions.

=== TinkerPop 3.0.0.M1 (Release Date: August 12, 2014)

* First official release of TinkerPop3 and thus, no changes.<|MERGE_RESOLUTION|>--- conflicted
+++ resolved
@@ -30,12 +30,9 @@
 * Improved exception and messaging for gt/gte/lt/lte when one of the object isn't a `Comparable`.
 * Added test infrastructure to check for storage iterator leak.
 * Fixed multiple iterator leaks in query processor.
-<<<<<<< HEAD
+* Fixed `optional()` so that the child traversal is treated as local.
 * Changed default keep-alive time for driver to 3 minutes.
 * Fixed bug where server-side keep-alive was not always disabled when its setting was zero.
-=======
-* Fixed `optional()` so that the child traversal is treated as local.
->>>>>>> 1de184f8
 * Improved error messaging for invalid inputs to the TinkerGraph `IdManager` instances.
 * Forced replacement of connections in Java driver for certain exception types that seem to ultimately kill the connection.
 * Changed the `reverse()` of `desc` and `asc` on `Order` to not use the deprecated `decr` and `incr`.
