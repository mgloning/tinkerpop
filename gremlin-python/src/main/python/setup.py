--- conflicted
+++ resolved
@@ -46,14 +46,9 @@
 
 install_requires = [
     'nest_asyncio',
-<<<<<<< HEAD
-    'aiohttp>=3.8.0,<=3.8.1',
+    'aiohttp>=3.8.0,<=4.0.0',
     'aenum>=1.4.5,<4.0.0',
-=======
-    'aiohttp>=3.8.0,<=4.0.0',
-    'aenum>=1.4.5,<3.0.0',
     'six>=1.10.0,<2.0.0',
->>>>>>> 0e9f24d3
     'isodate>=0.6.0,<1.0.0'
 ]
 
