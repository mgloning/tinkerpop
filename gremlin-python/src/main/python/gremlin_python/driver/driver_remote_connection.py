#
# Licensed to the Apache Software Foundation (ASF) under one
# or more contributor license agreements.  See the NOTICE file
# distributed with this work for additional information
# regarding copyright ownership.  The ASF licenses this file
# to you under the Apache License, Version 2.0 (the
# "License"); you may not use this file except in compliance
# with the License.  You may obtain a copy of the License at
#
# http://www.apache.org/licenses/LICENSE-2.0
#
# Unless required by applicable law or agreed to in writing,
# software distributed under the License is distributed on an
# "AS IS" BASIS, WITHOUT WARRANTIES OR CONDITIONS OF ANY
# KIND, either express or implied.  See the License for the
# specific language governing permissions and limitations
# under the License.
#
import logging
from concurrent.futures import Future
import warnings

from gremlin_python.driver import client, serializer
from gremlin_python.driver.remote_connection import (
    RemoteConnection, RemoteTraversal)
from gremlin_python.process.strategies import OptionsStrategy
from gremlin_python.process.traversal import Bytecode
import uuid

log = logging.getLogger("gremlinpython")

__author__ = 'David M. Brown (davebshow@gmail.com), Lyndon Bauto (lyndonb@bitquilltech.com)'


class DriverRemoteConnection(RemoteConnection):

    def __init__(self, url, traversal_source="g", protocol_factory=None,
                 transport_factory=None, pool_size=None, max_workers=None,
                 username="", password="", kerberized_service='',
                 message_serializer=None, graphson_reader=None,
                 graphson_writer=None, headers=None, session=None,
                 **transport_kwargs):
        log.info("Creating DriverRemoteConnection with url '%s'", str(url))
        self.__url = url
        self.__traversal_source = traversal_source
        self.__protocol_factory = protocol_factory
        self.__transport_factory = transport_factory
        self.__pool_size = pool_size
        self.__max_workers = max_workers
        self.__username = username
        self.__password = password
        self.__kerberized_service = kerberized_service
        self.__message_serializer = message_serializer
        self.__graphson_reader = graphson_reader
        self.__graphson_writer = graphson_writer
        self.__headers = headers
        self.__session = session
        self.__transport_kwargs = transport_kwargs

        # keeps a list of sessions that have been spawned from this DriverRemoteConnection
        # so that they can be closed if this parent session is closed.
        self.__spawned_sessions = []

        if message_serializer is None:
            message_serializer = serializer.GraphSONMessageSerializer(
                reader=graphson_reader,
                writer=graphson_writer)
        self._client = client.Client(url, traversal_source,
                                     protocol_factory=protocol_factory,
                                     transport_factory=transport_factory,
                                     pool_size=pool_size,
                                     max_workers=max_workers,
                                     message_serializer=message_serializer,
                                     username=username,
                                     password=password,
                                     kerberized_service=kerberized_service,
                                     headers=headers,
                                     session=session,
                                     **transport_kwargs)
        self._url = self._client._url
        self._traversal_source = self._client._traversal_source

    def close(self):
<<<<<<< HEAD
        log.info("closing DriverRemoteConnection with url '%s'", str(self._url))
=======
        # close this client and any DriverRemoteConnection instances spawned from this one
        # for a session
        if len(self.__spawned_sessions) > 0:
            logging.info("closing spawned sessions from DriverRemoteConnection with url '%s'", str(self._url))
            for spawned_session in self.__spawned_sessions:
                spawned_session.close()
            self.__spawned_sessions.clear()

        if self.__session:
            logging.info("closing DriverRemoteConnection with url '%s' with session '%s'",
                         str(self._url), str(self.__session))
        else:
            logging.info("closing DriverRemoteConnection with url '%s'", str(self._url))

>>>>>>> f12a2711
        self._client.close()

    def submit(self, bytecode):
        log.debug("submit with bytecode '%s'", str(bytecode))
        result_set = self._client.submit(bytecode, request_options=self._extract_request_options(bytecode))
        results = result_set.all().result()
        return RemoteTraversal(iter(results))

    def submitAsync(self, message, bindings=None, request_options=None):
        warnings.warn(
            "gremlin_python.driver.driver_remote_connection.DriverRemoteConnection.submitAsync will be replaced by "
            "gremlin_python.driver.driver_remote_connection.DriverRemoteConnection.submit_async.",
            DeprecationWarning)
        self.submit_async(message, bindings, request_options)

    def submit_async(self, bytecode):
        log.debug("submit_async with bytecode '%s'", str(bytecode))
        future = Future()
        future_result_set = self._client.submit_async(bytecode, request_options=self._extract_request_options(bytecode))

        def cb(f):
            try:
                result_set = f.result()
                results = result_set.all().result()
                future.set_result(RemoteTraversal(iter(results)))
            except Exception as e:
                future.set_exception(e)

        future_result_set.add_done_callback(cb)
        return future

    def is_closed(self):
        return self._client.is_closed()

    def is_session_bound(self):
        return self.__session is not None

    def create_session(self):
        log.info("Creating session based connection")
        if self.is_session_bound():
            raise Exception('Connection is already bound to a session - child sessions are not allowed')
        conn = DriverRemoteConnection(self.__url,
                                      traversal_source=self.__traversal_source,
                                      protocol_factory=self.__protocol_factory,
                                      transport_factory=self.__transport_factory,
                                      pool_size=self.__pool_size,
                                      max_workers=self.__max_workers,
                                      username=self.__username,
                                      password=self.__password,
                                      kerberized_service=self.__kerberized_service,
                                      message_serializer=self.__message_serializer,
                                      graphson_reader=self.__graphson_reader,
                                      graphson_writer=self.__graphson_writer,
                                      headers=self.__headers,
                                      session=uuid.uuid4(),
                                      **self.__transport_kwargs)
        self.__spawned_sessions.append(conn)
        return conn

    def commit(self):
        log.info("Submitting commit graph operation.")
        return self._client.submit(Bytecode.GraphOp.commit())

    def rollback(self):
        log.info("Submitting rollback graph operation.")
        return self._client.submit(Bytecode.GraphOp.rollback())

    @staticmethod
    def _extract_request_options(bytecode):
        options_strategy = next((x for x in bytecode.source_instructions
                                 if x[0] == "withStrategies" and type(x[1]) is OptionsStrategy), None)
        request_options = None
        if options_strategy:
            allowed_keys = ['evaluationTimeout', 'scriptEvaluationTimeout', 'batchSize', 'requestId', 'userAgent']
            request_options = {allowed: options_strategy[1].configuration[allowed] for allowed in allowed_keys
                               if allowed in options_strategy[1].configuration}
        return request_options<|MERGE_RESOLUTION|>--- conflicted
+++ resolved
@@ -81,24 +81,20 @@
         self._traversal_source = self._client._traversal_source
 
     def close(self):
-<<<<<<< HEAD
-        log.info("closing DriverRemoteConnection with url '%s'", str(self._url))
-=======
         # close this client and any DriverRemoteConnection instances spawned from this one
         # for a session
         if len(self.__spawned_sessions) > 0:
-            logging.info("closing spawned sessions from DriverRemoteConnection with url '%s'", str(self._url))
+            log.info("closing spawned sessions from DriverRemoteConnection with url '%s'", str(self._url))
             for spawned_session in self.__spawned_sessions:
                 spawned_session.close()
             self.__spawned_sessions.clear()
 
         if self.__session:
-            logging.info("closing DriverRemoteConnection with url '%s' with session '%s'",
+            log.info("closing DriverRemoteConnection with url '%s' with session '%s'",
                          str(self._url), str(self.__session))
         else:
-            logging.info("closing DriverRemoteConnection with url '%s'", str(self._url))
+            log.info("closing DriverRemoteConnection with url '%s'", str(self._url))
 
->>>>>>> f12a2711
         self._client.close()
 
     def submit(self, bytecode):
