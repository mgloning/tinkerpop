--- conflicted
+++ resolved
@@ -23,227 +23,6 @@
 
 [![codecov](https://codecov.io/gh/apache/tinkerpop/branch/master/graph/badge.svg?token=TojD2nR5Qd)](https://codecov.io/gh/apache/tinkerpop)
 
-<<<<<<< HEAD
-# Getting Started
-
-## Prerequisites
-
-* `gremlin-go` requires Golang 1.17 or later, please see [Go Download][go] for more details on installing Golang.
-* A basic understanding of [Go Modules][gomods]
-* A project set up which uses Go Modules
-
-## Installing the Gremlin-Go as a dependency
-
-To install the Gremlin-Go as a dependency for your project, run the following in the root directory of your project that contains your `go.mod` file:
-
-`go get github.com/apache/tinkerpop/gremlin-go/v3[optionally append @<version>, such as @v3.5.3 - note this requires GO111MODULE=on]`
-
-Available versions can be found at [pkg.go.dev](https://pkg.go.dev/github.com/apache/tinkerpop/gremlin-go/v3/driver?tab=versions).
-
-After running the `go get` command, your `go.mod` file should contain something similar to the following:
-
-```
-module gremlin-go-example
-
-go 1.17
-
-require github.com/apache/tinkerpop/gremlin-go/v3 v<version>
-```
-
-If it does, then this means Gremlin-Go was successfully installed as a dependency of your project.
-
-You will need to run `go mod tidy` to import the remaining dependencies of the `gremlin-go` driver (if your IDE does not do so automatically), after which you should see an updated `go.mod` file:
-
-```
-module gremlin-go-example
-
-go 1.17
-
-require github.com/apache/tinkerpop/gremlin-go v0.0.0-20220131225152-54920637bf94
-
-require (
-	github.com/google/uuid v1.3.0 // indirect
-	github.com/gorilla/websocket v1.4.2 // indirect
-	github.com/nicksnyder/go-i18n/v2 v2.1.2 // indirect
-	golang.org/x/text v0.3.7 // indirect
-)
-```
-As well as a populated `go.sum` file.
-
-*if there are no usages for gremlingo found, it will remove the require from go.mod and not import dependencies.*
-
-## Simple usage
-
-Here is a simple example of using Gremlin-Go as an import in a sample project's `main.go` file.
-```go
-package main
-
-import (
-	"github.com/apache/tinkerpop/gremlin-go/driver"
-)
-
-func main() {
-	// Simple stub to use the import. See subsequent section for actual usage. 
-	_, _ = gremlingo.NewDriverRemoteConnection(fmt.Sprintf("ws://%s:%d/gremlin", "localhost", 8182))
-}
-```
-
-*Pay attention to the suffix `/gremlin` in connection string*
-
-This following example should run, provided that it is configured to point to a compatible `gremlin-server`. In this example, a simple local server is running on port 8182, and this will print `[0]` as an output. If no server is available, this code can still be executed to print an error as output.
-
-```go
-package main
-
-import (
-	"fmt"
-	"github.com/apache/tinkerpop/gremlin-go/v3/driver"
-)
-
-func main() {
-	// Creating the connection to the server.
-	driverRemoteConnection, err := gremlingo.NewDriverRemoteConnection("ws://localhost:8182/gremlin")
-	// Handle error
-	if err != nil {
-		fmt.Println(err)
-		return
-	}
-	// Cleanup
-	defer driverRemoteConnection.Close()
-
-	// Creating graph traversal
-	g := gremlingo.Traversal_().WithRemote(driverRemoteConnection)
-
-	// Perform traversal
-	result, err := g.V().Count().ToList()
-	if err != nil {
-		fmt.Println(err)
-		return
-	}
-	fmt.Println(result[0].GetString())
-}
-```
-
-Note: The exact import name as well as the module prefix for `NewDriverRemoteConnection` may change in the future.
-
-## Customizing connection
-`gremlingo.NewDriverRemoteConnection` accepts a config function as a parameter. (See code documentation for additional parameters and their usage)
-```go
-	driverRemoteConnection, err := gremlingo.NewDriverRemoteConnection("wss://localhost:8182/gremlin",
-		func(settings *gremlingo.DriverRemoteConnectionSettings) {
-			settings.TlsConfig = &tls.Config{InsecureSkipVerify: true}         // skip certificate validation, only for development
-			settings.AuthInfo = gremlingo.BasicAuthInfo("stephen", "password") // use auth
-		})
-```
-
-## Aliases
-To make the code more readable and close to the Gremlin query language), you can use aliases. These aliases can be named with capital letters to be consistent with non-aliased steps but will result in exported variables which could be problematic if not being used in a top-level program (i.e. not a redistributable package).
-```go
-	var __ = gremlingo.T__
-	var gt = gremlingo.P.Gt
-	var order = gremlingo.Order
-
-	results, err := g.V().HasLabel("person").Has("age", __.Is(gt(30))).Order().By("age", order.Desc).ToList()
-```
-
-### List of useful aliases
-```go
-	// common
-	var __ = gremlingo.T__
-	var TextP = gremlingo.TextP
-
-	// predicates
-	var between = gremlingo.P.Between
-	var eq = gremlingo.P.Eq
-	var gt = gremlingo.P.Gt
-	var gte = gremlingo.P.Gte
-	var inside = gremlingo.P.Inside
-	var lt = gremlingo.P.Lt
-	var lte = gremlingo.P.Lte
-	var neq = gremlingo.P.Neq
-	var not = gremlingo.P.Not
-	var outside = gremlingo.P.Outside
-	var test = gremlingo.P.Test
-	var within = gremlingo.P.Within
-	var without = gremlingo.P.Without
-	var and = gremlingo.P.And
-	var or = gremlingo.P.Or
-
-	// sorting
-	var order = gremlingo.Order
-```
-
-## Troubleshooting
-
-### Can't establish connection and get any result
-* Verify you are using valid server protocol and path. Note that for secure connection `wss` should be used.
-* Verify firewall settings.
-
-### Local server doesn't have valid certificate
-* Set connection option &tls.Config{InsecureSkipVerify: true}
-
-### Client hangs on requests with large amount of data
-* Increase read buffer size by settings connection option `readBufferSize`.
-
-# Gremlin-Go Development
-
-## Design Architecture
-
-See [Gremlin-Go Design Overview](design.MD)
-
-## Building Directly
-
-To build the driver you must install `go`. The following command can be used to build the driver:
-`go build <path to source code>`
-
-## Code Styling and Linting
-Before generating a pull request, you should manually run the following to ensure correct code styling and fix any issues indicated by the linters.
-
-## Formatting files with Gofmt
-To ensure clean and readable code [Gofmt][gofmt] is used.
-
-Navigate to file path in a terminal window and run:
-
-`go fmt`
-
-Gofmt will recursively check for and format `.go` files.
-
-Note: If your IDE of choice is [GoLand][goland], code can be automatically formatted with Gofmt on file save. Instructions on how to enable this feature can be found [here][fmtsave].
-
-## Using the Linter and staticcheck
-Run [go vet][gvet] and [staticcheck][scheck] and correct any errors.
-
-[go vet][gvet] is installed when you install go, and can be run with:
-
-`go vet <path to source code>`
-
-Please review the [staticcheck documentation][scheck docs] for more details on installing [staticcheck][scheck]. It can be run with:
-
-`staticcheck <path to source code>`
-
-## Testing with Docker
-
-Docker allows you to test the driver without installing any dependencies. Please make sure Docker is installed and running on your system. 
-You will need to install both [Docker Engine][dengine] and [Docker Compose][dcompose], which are included in [Docker Desktop][ddesktop].
-
-The docker compose environment variable `GREMLIN_SERVER` specifies the Gremlin server docker image to use, i.e. an image with the tag 
-`tinkerpop/gremlin-server:$GREMLIN_SERVER`, and is a required environment variable. This also requires the specified docker image to exist, 
-either locally or in [Docker Hub][dhub].
-
-If your OS Platform cannot build a local SNAPSHOT Gremlin server through `maven`, it is recommended to use the latest released server version 
-from [Docker Hub][dhub] (do not use `GREMLIN_SERVER=latest`, use actual version number, e.g. `GREMLIN_SERVER=3.5.x` or `GREMLIN_SERVER=3.6.x`).
-
-There are 4 ways to launch the test suite and set the `GREMLIN_SERVER` environment variable depending on your Platform:
-- Execute tests via the `run.sh` script, which sets `GREMLIN_SERVER` by default. Run `./run.sh -h` for usage information (Unix/Linux - recommended).
-- Add `GREMLIN_SERVER=<server-image-version>` to an `.env` file inside `gremlin-go` and run `docker-compose up --exit-code-from gremlin-go-integration-tests` (Platform-agnostic).
-- Run `GREMLIN_SERVER=<server-image-version> docker-compose up --exit-code-from gremlin-go-integration-tests` in Unix/Linux.
-- Run `$env:GREMLIN_SERVER="<server-image-version>";docker-compose up --exit-code-from gremlin-go-integration-tests` in Windows PowerShell.
-
-You should see exit code 0 upon successful completion of the test suites. Run `docker-compose down` to remove the service containers (not needed
-if you executed `run.sh`), or `docker-compose down --rmi all` to remove the service containers while deleting all used images.
-
-=======
->>>>>>> be70714c
 # Go Gremlin Language Variant
 
 [Apache TinkerPop™][tk] is a graph computing framework for both graph databases (OLTP) and graph analytic systems
