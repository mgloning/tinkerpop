/*
Licensed to the Apache Software Foundation (ASF) under one
or more contributor license agreements.  See the NOTICE file
distributed with this work for additional information
regarding copyright ownership.  The ASF licenses this file
to you under the Apache License, Version 2.0 (the
"License"); you may not use this file except in compliance
with the License.  You may obtain a copy of the License at

http://www.apache.org/licenses/LICENSE-2.0

Unless required by applicable law or agreed to in writing,
software distributed under the License is distributed on an
"AS IS" BASIS, WITHOUT WARRANTIES OR CONDITIONS OF ANY
KIND, either express or implied.  See the License for the
specific language governing permissions and limitations
under the License.
*/

package gremlingo

import (
	"context"
	"encoding/json"
	"errors"
	"fmt"
	"math"
	"reflect"
	"regexp"
	"sort"
	"strconv"
	"strings"
	"sync"
	"testing"
<<<<<<< HEAD
	"time"
=======
>>>>>>> 4230c97f

	gremlingo "github.com/apache/tinkerpop/gremlin-go/v3/driver"
	"github.com/cucumber/godog"
)

type tinkerPopGraph struct {
	*CucumberWorld
	sync.Mutex
}

var parsers map[*regexp.Regexp]func(string, string) interface{}

func init() {
	parsers = map[*regexp.Regexp]func(string, string) interface{}{
		regexp.MustCompile(`^str\[(.*)]$`): func(stringVal, graphName string) interface{} { return stringVal }, //returns the string value as is
		regexp.MustCompile(`^dt\[(.*)]$`):           toDateTime,
		regexp.MustCompile(`^d\[(.*)]\.[bslfdmn]$`): toNumeric,
		regexp.MustCompile(`^d\[(.*)]\.[i]$`):       toInt32,
		regexp.MustCompile(`^vp\[(.+)]$`):           toVertexProperty,
		regexp.MustCompile(`^v\[(.+)]$`):            toVertex,
		regexp.MustCompile(`^v\[(.+)]\.id$`):        toVertexId,
		regexp.MustCompile(`^e\[(.+)]$`):            toEdge,
		regexp.MustCompile(`^v\[(.+)]\.sid$`):       toVertexIdString,
		regexp.MustCompile(`^e\[(.+)]\.id$`):        toEdgeId,
		regexp.MustCompile(`^e\[(.+)]\.sid$`):       toEdgeIdString,
		regexp.MustCompile(`^p\[(.+)]$`):            toPath,
		regexp.MustCompile(`^l\[(.*)]$`):            toList,
		regexp.MustCompile(`^s\[(.*)]$`):            toSet,
		regexp.MustCompile(`^m\[(.+)]$`):            toMap,
		regexp.MustCompile(`^c\[(.+)]$`):            toLambda,
		regexp.MustCompile(`^t\[(.+)]$`):            toT,
		regexp.MustCompile(`^D\[(.+)]$`):            toDirection,
		regexp.MustCompile(`^M\[(.+)]$`):            toMerge,
	}
}

func parseValue(value string, graphName string) interface{} {
	var extractedValue string
	var parser func(string, string) interface{}
	if regexp.MustCompile(`^null$`).MatchString(value) {
		return nil
	}
	if regexp.MustCompile(`^true$`).MatchString(value) {
		return true
	}
	if regexp.MustCompile(`^false$`).MatchString(value) {
		return false
	}
	if regexp.MustCompile(`^d\[NaN]$`).MatchString(value) {
		return math.NaN()
	}
	if regexp.MustCompile(`^d\[Infinity]$`).MatchString(value) {
		return math.Inf(1)
	}
	if regexp.MustCompile(`^d\[-Infinity]$`).MatchString(value) {
		return math.Inf(-1)
	}

	for key, element := range parsers {
		var match = key.FindAllStringSubmatch(value, -1)
		if len(match) > 0 {
			parser = element
			extractedValue = match[0][1]
			break
		}
	}
	if parser == nil {
		return value
	} else {
		return parser(extractedValue, graphName)
	}
}

// Parse dateTime.
func toDateTime(stringVal, graphName string) interface{} {
	val, err := time.Parse(time.RFC3339, stringVal)
	if err != nil {
		return nil
	}
	return val
}

// Parse numeric.
func toNumeric(stringVal, graphName string) interface{} {
	if strings.Contains(stringVal, ".") {
		val, err := strconv.ParseFloat(stringVal, 64)
		if err != nil {
			return nil
		}
		return val
	}
	val, err := strconv.ParseInt(stringVal, 10, 64)
	if err != nil {
		return nil
	}
	return val
}

// Parse int32.
func toInt32(stringVal, graphName string) interface{} {
	val, err := strconv.ParseInt(stringVal, 10, 32)
	if err != nil {
		return nil
	}
	return int32(val)
}

// Parse vertex property.
func toVertexProperty(name, graphName string) interface{} {
	if vp, ok := tg.getDataGraphFromMap(graphName).vertexProperties[name]; ok {
		return vp
	} else {
		return fmt.Errorf("VertexProperty with key %s not found", name)
	}
}

// Parse vertex.
func toVertex(name, graphName string) interface{} {
	if v, ok := tg.getDataGraphFromMap(graphName).vertices[name]; ok {
		return v
	} else {
		return &gremlingo.Vertex{
			Element: gremlingo.Element{Id: name, Label: "vertex"},
		}
	}
}

// Parse vertex id.
func toVertexId(name, graphName string) interface{} {
	if tg.getDataGraphFromMap(graphName).vertices[name] == nil {
		return nil
	}
	return tg.getDataGraphFromMap(graphName).vertices[name].Id
}

// Parse vertex id as string.
func toVertexIdString(name, graphName string) interface{} {
	if tg.getDataGraphFromMap(graphName).vertices[name] == nil {
		return nil
	}
	return fmt.Sprint(tg.getDataGraphFromMap(graphName).vertices[name].Id)
}

// Parse edge.
func toEdge(name, graphName string) interface{} {
	if e, ok := tg.getDataGraphFromMap(graphName).edges[name]; ok {
		return e
	} else {
		return fmt.Errorf("edge with key %s not found", name)
	}
}

// Parse edge id.
func toEdgeId(name, graphName string) interface{} {
	if tg.getDataGraphFromMap(graphName).edges[name] == nil {
		return nil
	}
	return tg.getDataGraphFromMap(graphName).edges[name].Id
}

// Parse edge id as string.
func toEdgeIdString(name, graphName string) interface{} {
	if tg.getDataGraphFromMap(graphName).edges[name] == nil {
		return nil
	}
	return fmt.Sprint(tg.getDataGraphFromMap(graphName).edges[name].Id)
}

// Parse path.
func toPath(stringObjects, graphName string) interface{} {
	objects := make([]interface{}, 0)
	for _, str := range strings.Split(stringObjects, ",") {
		objects = append(objects, parseValue(str, graphName))
	}
	return &gremlingo.Path{
		Labels:  []gremlingo.Set{},
		Objects: objects,
	}
}

// Parse list.
func toList(stringList, graphName string) interface{} {
	listVal := make([]interface{}, 0)
	if len(stringList) == 0 {
		return listVal
	}

	for _, str := range strings.Split(stringList, ",") {
		listVal = append(listVal, parseValue(str, graphName))
	}
	return listVal
}

// Parse set to simple set.
func toSet(stringSet, graphName string) interface{} {
	setVal := gremlingo.NewSimpleSet()
	if len(stringSet) == 0 {
		return setVal
	}
	for _, str := range strings.Split(stringSet, ",") {
		setVal.Add(parseValue(str, graphName))
	}
	return setVal
}

// Parse json as a map.
func toMap(name, graphName string) interface{} {
	var jsonMap interface{}
	err := json.Unmarshal([]byte(name), &jsonMap)
	if err != nil {
		return nil
	}
	return parseMapValue(jsonMap, graphName)
}

func parseMapValue(mapVal interface{}, graphName string) interface{} {
	if mapVal == nil {
		return nil
	}
	switch reflect.TypeOf(mapVal).Kind() {
	case reflect.String:
		return parseValue(mapVal.(string), graphName)
	case reflect.Float64, reflect.Int64:
		return mapVal
	case reflect.Array, reflect.Slice:
		var valSlice []interface{}
		oriSlice := reflect.ValueOf(mapVal)
		for i := 0; i < oriSlice.Len(); i++ {
			valSlice = append(valSlice, parseMapValue(oriSlice.Index(i).Interface(), graphName))
		}
		return valSlice
	case reflect.Map:
		valMap := make(map[interface{}]interface{})
		v := reflect.ValueOf(mapVal)
		keys := v.MapKeys()
		for _, k := range keys {
			convKey := k.Convert(v.Type().Key())
			val := v.MapIndex(convKey)
			keyVal := parseMapValue(k.Interface(), graphName)
			if reflect.ValueOf(keyVal).Kind() == reflect.Slice {
				// Turning map keys of slice type into string type for comparison purposes
				// string slices should also be converted into slices more easily
				valMap[fmt.Sprint(keyVal)] = parseMapValue(val.Interface(), graphName)
			} else {
				valMap[keyVal] = parseMapValue(val.Interface(), graphName)
			}
		}
		return valMap
	default:
		// Not supported types.
		return nil
	}
}

// Parse lambda.
func toLambda(name, graphName string) interface{} {
	return &gremlingo.Lambda{Script: name}
}

func toT(name, graphName string) interface{} {
	// Return as is, since T values are just strings.
	if name == "label" {
		return gremlingo.T.Label
	} else if name == "id" {
		return gremlingo.T.Id
	} else if name == "key" {
		return gremlingo.T.Key
	} else if name == "value" {
		return gremlingo.T.Value
	} else {
		return name
	}
}

func toDirection(name, graphName string) interface{} {
	// Return as is, since Direction values are just strings.
	if name == "IN" {
		return gremlingo.Direction.In
	} else if name == "OUT" {
		return gremlingo.Direction.Out
	} else if name == "BOTH" {
		return gremlingo.Direction.Both
	} else if name == "from" {
		return gremlingo.Direction.From
	} else if name == "to" {
		return gremlingo.Direction.To
	} else {
		return name
	}
}

func toMerge(name, graphName string) interface{} {
	// Return as is, since Merge values are just strings.
	if name == "outV" {
		return gremlingo.Merge.OutV
	} else if name == "inV" {
		return gremlingo.Merge.InV
	} else if name == "onCreate" {
		return gremlingo.Merge.OnCreate
	} else if name == "onMatch" {
		return gremlingo.Merge.OnMatch
	} else {
		return name
	}
}

func (tg *tinkerPopGraph) anUnsupportedTest() error {
	return nil
}

func (tg *tinkerPopGraph) iteratedNext() error {
	if tg.traversal == nil {
		// Return pending because this is not currently implemented.
		return godog.ErrPending
	}
	result, err := tg.traversal.Next()
	if err != nil {
		tg.error[true] = err.Error()
		return nil
	}
	var nextResults []interface{}
	switch result.GetType().Kind() {
	case reflect.Array, reflect.Slice:
		resSlice := reflect.ValueOf(result.GetInterface())
		for i := 0; i < resSlice.Len(); i++ {
			nextResults = append(nextResults, resSlice.Index(i).Interface())
		}
	default:
		simpleSet, ok := result.GetInterface().(*gremlingo.SimpleSet)
		if ok {
			nextResults = simpleSet.ToSlice()
		} else {
			nextResults = append(nextResults, result)
		}
	}

	tg.result = nextResults
	return nil
}

func (tg *tinkerPopGraph) iteratedToList() error {
	if tg.traversal == nil {
		// Return pending because this is not currently implemented.
		return godog.ErrPending
	}
	results, err := tg.traversal.ToList()
	if err != nil {
		tg.error[true] = err.Error()
		return nil
	}
	var listResults []interface{}
	for _, res := range results {
		listResults = append(listResults, res)
	}
	tg.result = listResults
	return nil
}

func (tg *tinkerPopGraph) nothingShouldHappenBecause(arg1 *godog.DocString) error {
	return nil
}

// Choose the graph.
func (tg *tinkerPopGraph) chooseGraph(graphName string) error {
	tg.graphName = graphName
	data := tg.graphDataMap[graphName]
	tg.g = gremlingo.Traversal_().WithRemote(data.connection)
	if graphName == "empty" {
		err := tg.cleanEmptyDataGraph(tg.g)
		if err != nil {
			return err
		}
	}

	// TODO: Uncoment code here to use WithComputer once this is implemented.
	// In this version strategies are not implemented (and therefore WithComputer also isn't implmented).
	for _, tag := range tg.scenario.Tags {
		if tag.Name == "@GraphComputerOnly" {
			return godog.ErrPending
			// tg.g.WithComputer()
		} else if tag.Name == "@AllowNullPropertyValues" {
			// The GLV suite does not test against a graph that has null property values enabled, skipping via Pending Error
			return godog.ErrPending
		}
	}
	return nil
}

func (tg *tinkerPopGraph) theGraphInitializerOf(arg1 *godog.DocString) error {
	traversal, err := GetTraversal(tg.scenario.Name, tg.g, tg.parameters)
	if err != nil {
		return err
	}
	future := traversal.Iterate()
	return <-future
}

func (tg *tinkerPopGraph) theResultShouldHaveACountOf(expectedCount int) error {
	actualCount := len(tg.result)
	if actualCount != expectedCount {
		if actualCount == 1 {
			switch reflect.TypeOf(tg.result).Kind() {
			case reflect.Slice, reflect.Array:
				result := tg.result[0].(*gremlingo.Result).GetInterface()
				switch reflect.TypeOf(result).Kind() {
				case reflect.Map:
					actualCount = len(result.(map[interface{}]interface{}))
				}
			}
			if actualCount != expectedCount {
				return fmt.Errorf("result should return %d for count, but returned %d", expectedCount, actualCount)
			}
		} else {
			return fmt.Errorf("result should return %d for count, but returned %d", expectedCount, actualCount)
		}
	}
	return nil
}

func (tg *tinkerPopGraph) theGraphShouldReturnForCountOf(expectedCount int, traversalText string) error {
	traversal, err := GetTraversal(tg.scenario.Name, tg.g, tg.parameters)
	if err != nil {
		return err
	}
	results, err := traversal.ToList()
	if err != nil {
		return err
	}
	if len(results) != expectedCount {
		return fmt.Errorf("graph returned count of %d when %d was expected", len(results), expectedCount)
	}
	return nil
}

func (tg *tinkerPopGraph) theResultShouldBeEmpty() error {
	if len(tg.result) != 0 {
		return errors.New("actual result is not empty as expected")
	}
	return nil
}

func (tg *tinkerPopGraph) theResultShouldBe(characterizedAs string, table *godog.Table) error {
	ordered := characterizedAs == "ordered"
	// For comparing ordered gremlingo.SimpleSet case.
	var expectSet bool
	var expectPath bool
	switch characterizedAs {
	case "ordered", "unordered", "of":
		var expectedResult []interface{}
		for idx, row := range table.Rows {
			if idx == 0 {
				// Skip the header line.
				continue
			}
			val := parseValue(row.Cells[0].Value, tg.graphName)
			v, ok := val.(*gremlingo.Path)
			expectPath = ok
			if ok {
				// Clear the labels since we don't define them in feature files.
				v.Labels = []gremlingo.Set{}
				val = v
			}
			_, expectSet = val.(*gremlingo.SimpleSet)
			expectedResult = append(expectedResult, val)
		}
		var actualResult []interface{}
		if len(tg.result) == 1 {
			switch r := tg.result[0].(type) {
			case *gremlingo.Result:
				val, ok := r.GetInterface().(*gremlingo.Path)
				if !expectPath && ok {
					actualResult = val.Objects
				} else {
					actualResult = append(actualResult, r.GetInterface())
				}
			default:
				actualResult = append(actualResult, r)
			}
		} else {
			for _, res := range tg.result {
				switch r := res.(type) {
				case *gremlingo.Result:
					actualResult = append(actualResult, r.GetInterface())
				default:
					actualResult = append(actualResult, r)
				}
			}
		}
		if characterizedAs != "of" && (len(actualResult) != len(expectedResult)) {
			err := fmt.Sprintf("actual result length does not equal expected (%d!=%d).", len(actualResult), len(expectedResult))
			return errors.New(err)
		}
		if ordered {
			if expectSet {
				for i, a := range actualResult {
					if fmt.Sprint(a.(*gremlingo.SimpleSet).ToSlice()) != fmt.Sprint(expectedResult[i].(*gremlingo.SimpleSet).ToSlice()) {
						return fmt.Errorf("actual result does not match expected (order expected)\nActual: %v\nExpected: %v", actualResult, expectedResult)
					}
				}
			} else if len(actualResult) == 1 && len(expectedResult) == 1 && reflect.TypeOf(actualResult[0]).Kind() == reflect.Map &&
				reflect.TypeOf(expectedResult[0]).Kind() == reflect.Map {
				if !compareMapEquals(actualResult[0].(map[interface{}]interface{}), expectedResult[0].(map[interface{}]interface{})) {
					return fmt.Errorf("actual result does not match expected (order expected)\nActual: %v\nExpected: %v", actualResult, expectedResult)
				}
			} else if fmt.Sprint(actualResult) != fmt.Sprint(expectedResult) {
				return fmt.Errorf("actual result does not match expected (order expected)\nActual: %v\nExpected: %v", actualResult, expectedResult)
			}
		} else {
			if characterizedAs == "of" {
				if !compareListEqualsWithOf(expectedResult, actualResult) {
					return fmt.Errorf("actual result does not match expected (order not expected)\nActual: %v\nExpected: %v", actualResult, expectedResult)
				}
			} else {
				if !compareListEqualsWithoutOrder(expectedResult, actualResult) {
					return fmt.Errorf("actual result does not match expected (order not expected)\nActual: %v\nExpected: %v", actualResult, expectedResult)
				}
			}
		}
		return nil
	default:
		return errors.New("scenario not supported")
	}
}

func compareMapEquals(expected map[interface{}]interface{}, actual map[interface{}]interface{}) bool {
	for k, a := range actual {
		var e interface{}
		containsKey := false
		for ke, ee := range expected {
			if fmt.Sprint(k) == fmt.Sprint(ke) {
				containsKey = true
				e = ee
				break
			} else {
				if reflect.ValueOf(k).Kind() == reflect.Ptr &&
					reflect.ValueOf(ke).Kind() == reflect.Ptr {
					switch k.(type) {
					case *gremlingo.Vertex:
						switch ke.(type) {
						case *gremlingo.Vertex:
							if fmt.Sprint(*k.(*gremlingo.Vertex)) == fmt.Sprint(*ke.(*gremlingo.Vertex)) {
								containsKey = true
							}
						default:
							// Not equal.
						}
					default:
						// If we are here we probably need to implement an additional type like the Vertex above.
						if fmt.Sprint(*k.(*interface{})) == fmt.Sprint(*ke.(*interface{})) {
							fmt.Println("WARNING: Encountered unknown pointer type as map key.")
							containsKey = true
						}
					}
					if containsKey {
						e = ee
						break
					}
				}
			}
		}
		if !containsKey {
			fmt.Printf("Map comparison error: Failed to find key %s in %v\n", k, expected)
			return false
		}

		if a == nil && e == nil {
			continue
		} else if a == nil || e == nil {
			// One value is nil, other is not. They are not equal.
			fmt.Printf("Map comparison error: One map has a nil key, other does not.\n")
			return false
		} else {
			switch reflect.TypeOf(a).Kind() {
			case reflect.Array, reflect.Slice:
				switch reflect.TypeOf(e).Kind() {
				case reflect.Array, reflect.Slice:
					// Compare arrays
					if !compareListEqualsWithoutOrder(e.([]interface{}), a.([]interface{})) {
						return false
					}
				default:
					fmt.Printf("Map comparison error: Expected type is Array/Slice, actual is %s.\n", reflect.TypeOf(a).Kind())
					return false
				}
			case reflect.Map:
				switch reflect.TypeOf(a).Kind() {
				case reflect.Map:
					// Compare maps
					if !compareMapEquals(e.(map[interface{}]interface{}), a.(map[interface{}]interface{})) {
						return false
					}
				default:
					fmt.Printf("Map comparison error: Expected type is Map, actual is %s.\n", reflect.TypeOf(a).Kind())
					return false
				}
			default:
				if fmt.Sprint(a) != fmt.Sprint(e) {
					fmt.Printf("Map comparison error: Expected != Actual (%s!=%s)\n", fmt.Sprint(a), fmt.Sprint(e))
					return false
				}
			}
		}
	}
	return true
}

func compareListEqualsWithoutOrder(expected []interface{}, actual []interface{}) bool {
	// This is a little weird, but there isn't a good solution to either of these problems:
	// 		1. Comparison of types in Go. No deep equals which actually works properly. Needs to be done manually.
	// 		2. In place deletion in a loop.
	// So to do in place deletion in a loop we can do the following:
	// 		1. Loop from back to wrong (don't need to worry about deleted indices that way.
	//		2. Create a new slice with the index removed when we fix the item we want to delete.
	// To do an orderless copy, a copy of the expected result is created. Results are removed as they are found. This stops
	// the following from returning equal [1 2 2 2] and [1 1 1 2]

	// Shortcut.
	if fmt.Sprint(expected) == fmt.Sprint(actual) {
		return true
	}
	if len(expected) != len(actual) {
		return false
	}
	expectedCopy := make([]interface{}, len(expected))
	copy(expectedCopy, expected)
	for _, a := range actual {
		found := false
		if a == nil {
			for i := len(expectedCopy) - 1; i >= 0; i-- {
				if expectedCopy[i] == nil {
					expectedCopy = append(expectedCopy[:i], expectedCopy[i+1:]...)
					found = true
					break
				}
			}
		} else if actualSet, ok := a.(*gremlingo.SimpleSet); ok {
			// Set is a special case here because there is no TypeOf().Kind() for sets.
			actualStringArray := makeSortedStringArrayFromSet(actualSet)

			for i := len(expectedCopy) - 1; i >= 0; i-- {
				curExpected := expectedCopy[i]
				expectedSet, ok := curExpected.(*gremlingo.SimpleSet)
				if ok {
					expectedStringArray := makeSortedStringArrayFromSet(expectedSet)

					if reflect.DeepEqual(actualStringArray, expectedStringArray) {
						expectedCopy = append(expectedCopy[:i], expectedCopy[i+1:]...)
						found = true
						break
					}
				}
			}
		} else {
			switch reflect.TypeOf(a).Kind() {
			case reflect.Array, reflect.Slice:
				for i := len(expectedCopy) - 1; i >= 0; i-- {
					if expectedCopy[i] != nil {
						switch reflect.TypeOf(expectedCopy[i]).Kind() {
						case reflect.Array, reflect.Slice:
							if compareListEqualsWithoutOrder(expectedCopy[i].([]interface{}), a.([]interface{})) {
								expectedCopy = append(expectedCopy[:i], expectedCopy[i+1:]...)
								found = true
							}
						}
						if found {
							break
						}
					}
				}
			case reflect.Map:
				for i := len(expectedCopy) - 1; i >= 0; i-- {
					if expectedCopy[i] != nil {
						switch reflect.TypeOf(expectedCopy[i]).Kind() {
						case reflect.Map:
							if compareMapEquals(expectedCopy[i].(map[interface{}]interface{}), a.(map[interface{}]interface{})) {
								expectedCopy = append(expectedCopy[:i], expectedCopy[i+1:]...)
								found = true
							}
						}
						if found {
							break
						}
					}
				}
			default:
				for i := len(expectedCopy) - 1; i >= 0; i-- {
					if fmt.Sprint(a) == fmt.Sprint(expectedCopy[i]) {
						expectedCopy = append(expectedCopy[:i], expectedCopy[i+1:]...)
						found = true
						break
					}
				}
			}
		}
		if !found {
			fmt.Printf("Failed to find %v in %v\n", a, expected)
			return false
		}
	}
	return true
}

func compareListEqualsWithOf(expected []interface{}, actual []interface{}) bool {
	// When comparing with "of", we expect cases like [1 2] (expected) and [1 1 1 2] (actual) , or
	// [1 1 1 2] (expected) and [1 2] (actual) to return equal.
	for _, a := range actual {
		found := false
		if a == nil {
			for i := len(expected) - 1; i >= 0; i-- {
				if expected[i] == nil {
					found = true
					break
				}
			}
		} else {
			switch reflect.TypeOf(a).Kind() {
			case reflect.Array, reflect.Slice:
				for i := len(expected) - 1; i >= 0; i-- {
					if expected[i] != nil {
						switch reflect.TypeOf(expected[i]).Kind() {
						case reflect.Array, reflect.Slice:
							if compareListEqualsWithoutOrder(expected[i].([]interface{}), a.([]interface{})) {
								found = true
							}
						}
						if found {
							break
						}
					}
				}
			case reflect.Map:
				for i := len(expected) - 1; i >= 0; i-- {
					if expected[i] != nil {
						switch reflect.TypeOf(expected[i]).Kind() {
						case reflect.Map:
							if compareMapEquals(expected[i].(map[interface{}]interface{}), a.(map[interface{}]interface{})) {
								found = true
							}
						}
						if found {
							break
						}
					}
				}
			default:
				for i := len(expected) - 1; i >= 0; i-- {
					if fmt.Sprint(a) == fmt.Sprint(expected[i]) {
						found = true
						break
					}
				}
			}
		}
		if !found {
			fmt.Printf("Failed to find %v in %v\n", a, expected)
			return false
		}
	}
	return true
}

func makeSortedStringArrayFromSet(set *gremlingo.SimpleSet) []string {
	var sortedStrings []string
	for _, element := range set.ToSlice() {
		sortedStrings = append(sortedStrings, fmt.Sprintf("%v", element))
	}
	sort.Sort(sort.StringSlice(sortedStrings))

	return sortedStrings
}

func (tg *tinkerPopGraph) theTraversalOf(arg1 *godog.DocString) error {
	traversal, err := GetTraversal(tg.scenario.Name, tg.g, tg.parameters)
	if err != nil {
		return err
	}
	tg.traversal = traversal
	return nil
}

func (tg *tinkerPopGraph) usingTheParameterDefined(name string, params string) error {
	if tg.graphName == "empty" {
		tg.reloadEmptyData()
	}
	tg.parameters[name] = parseValue(strings.Replace(params, "\\\"", "\"", -1), tg.graphName)
	return nil
}

func (tg *tinkerPopGraph) usingTheParameterOfP(paramName, pVal, stringVal string) error {
	predicate := reflect.ValueOf(gremlingo.P).MethodByName(strings.Title(pVal)).Interface().(func(...interface{}) gremlingo.Predicate)
	values := parseValue(stringVal, tg.graphName)
	switch reflect.TypeOf(values).Kind() {
	case reflect.Array, reflect.Slice:
		tg.parameters[paramName] = predicate(values.([]interface{})...)
	default:
		tg.parameters[paramName] = predicate(values)
	}
	return nil
}

func (tg *tinkerPopGraph) theTraversalWillRaiseAnError() error {
	if _, ok := tg.error[true]; ok {
		return nil
	}
	return fmt.Errorf("expected the traversal to raise an error")
}

func (tg *tinkerPopGraph) theTraversalWillRaiseAnErrorWithMessageContainingTextOf(comparison, expectedMessage string) error {
	if _, ok := tg.error[true]; !ok {
		return fmt.Errorf("expected the traversal to raise an error")
	}
	switch comparison {
	case "containing":
		if strings.Contains(tg.error[true], expectedMessage) {
			return nil
		} else {
			return fmt.Errorf("traversal error message must contain %s", expectedMessage)
		}
	case "starting":
		if strings.Contains(tg.error[true], expectedMessage) {
			return nil
		} else {
			return fmt.Errorf("traversal error message must contain %s", expectedMessage)
		}
	case "ending":
		if strings.Contains(tg.error[true], expectedMessage) {
			return nil
		} else {
			return fmt.Errorf("traversal error message must contain %s", expectedMessage)
		}
	default:
		return fmt.Errorf("unknow comparison %s - must be: containing, ending or starting", comparison)
	}
}

var tg = &tinkerPopGraph{
	NewCucumberWorld(),
	sync.Mutex{},
}

func InitializeTestSuite(ctx *godog.TestSuiteContext) {
	ctx.BeforeSuite(func() {
		tg.loadAllDataGraph()
	})
	ctx.AfterSuite(func() {
		err := tg.closeAllDataGraphConnection()
		if err != nil {
			return
		}
	})
}

func InitializeScenario(ctx *godog.ScenarioContext) {
	ctx.Before(func(ctx context.Context, sc *godog.Scenario) (context.Context, error) {
		tg.scenario = sc
		// Add tg.recreateAllDataGraphConnection() here and tg.closeAllDataGraphConnection() in an After scenario
		// hook if necessary to isolate failing tests that closes the shared connection.
		tg.Lock()
		return ctx, nil
	})

	ctx.After(func(ctx context.Context, sc *godog.Scenario, err error) (context.Context, error) {
		tg.Unlock()
		return ctx, nil
	})

	ctx.Step(`^an unsupported test$`, tg.anUnsupportedTest)
	ctx.Step(`^iterated next$`, tg.iteratedNext)
	ctx.Step(`^iterated to list$`, tg.iteratedToList)
	ctx.Step(`^nothing should happen because$`, tg.nothingShouldHappenBecause)
	ctx.Step(`^the (.+) graph$`, tg.chooseGraph)
	ctx.Step(`^the graph initializer of$`, tg.theGraphInitializerOf)
	ctx.Step(`^the graph should return (\d+) for count of "(.+)"$`, tg.theGraphShouldReturnForCountOf)
	ctx.Step(`^the result should be empty$`, tg.theResultShouldBeEmpty)
	ctx.Step(`^the result should be (o\w+)$`, tg.theResultShouldBe)
	ctx.Step(`^the result should be (u\w+)$`, tg.theResultShouldBe)
	ctx.Step(`^the result should have a count of (\d+)$`, tg.theResultShouldHaveACountOf)
	ctx.Step(`^the traversal of$`, tg.theTraversalOf)
	ctx.Step(`^using the parameter (.+) defined as "(.+)"$`, tg.usingTheParameterDefined)
	ctx.Step(`^using the parameter (.+) of P\.(.+)\("(.+)"\)$`, tg.usingTheParameterOfP)
	ctx.Step(`^the traversal will raise an error$`, tg.theTraversalWillRaiseAnError)
	ctx.Step(`^the traversal will raise an error with message (\w+) text of "(.+)"$`, tg.theTraversalWillRaiseAnErrorWithMessageContainingTextOf)
}

func skipTestsIfNotEnabled(t *testing.T, testSuiteName string, testSuiteEnabled bool) {
	if !testSuiteEnabled {
		t.Skip(fmt.Sprintf("Skipping %s because %s tests are not enabled.", t.Name(), testSuiteName))
	}
}

func getEnvOrDefaultBool(key string, defaultValue bool) bool {
	value := getEnvOrDefaultString(key, "")
	if len(value) != 0 {
		boolValue, err := strconv.ParseBool(value)
		if err == nil {
			return boolValue
		}
	}
	return defaultValue
}

func TestCucumberFeatures(t *testing.T) {
	skipTestsIfNotEnabled(t, "cucumber godog tests",
		getEnvOrDefaultBool("RUN_INTEGRATION_WITH_ALIAS_TESTS", true))
	suite := godog.TestSuite{
		TestSuiteInitializer: InitializeTestSuite,
		ScenarioInitializer:  InitializeScenario,
		Options: &godog.Options{
			Tags:     "~@GraphComputerOnly && ~@AllowNullPropertyValues",
			Format:   "pretty",
			Paths:    []string{getEnvOrDefaultString("CUCUMBER_FEATURE_FOLDER", "../../../gremlin-test/src/main/resources/org/apache/tinkerpop/gremlin/test/features")},
			TestingT: t, // Testing instance that will run subtests.
		},
	}

	if suite.Run() != 0 {
		t.Fatal("non-zero status returned, failed to run feature tests")
	}
}<|MERGE_RESOLUTION|>--- conflicted
+++ resolved
@@ -32,10 +32,7 @@
 	"strings"
 	"sync"
 	"testing"
-<<<<<<< HEAD
 	"time"
-=======
->>>>>>> 4230c97f
 
 	gremlingo "github.com/apache/tinkerpop/gremlin-go/v3/driver"
 	"github.com/cucumber/godog"
