--- conflicted
+++ resolved
@@ -28,13 +28,8 @@
     "grunt": "^1.5.3",
     "grunt-cli": "~1.4.3",
     "grunt-jsdoc": "~2.4.1",
-<<<<<<< HEAD
     "mocha": "^10.2.0",
-    "prettier": "^2.7.1"
-=======
-    "mocha": "^9.2.2",
     "prettier": "^3.0.0"
->>>>>>> 3f94340a
   },
   "repository": {
     "type": "git",
