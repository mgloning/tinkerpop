<!--
Licensed to the Apache Software Foundation (ASF) under one or more
contributor license agreements.  See the NOTICE file distributed with
this work for additional information regarding copyright ownership.
The ASF licenses this file to You under the Apache License, Version 2.0
(the "License"); you may not use this file except in compliance with
the License.  You may obtain a copy of the License at

  http://www.apache.org/licenses/LICENSE-2.0

Unless required by applicable law or agreed to in writing, software
distributed under the License is distributed on an "AS IS" BASIS,
WITHOUT WARRANTIES OR CONDITIONS OF ANY KIND, either express or implied.
See the License for the specific language governing permissions and
limitations under the License.
-->
<project xmlns="http://maven.apache.org/POM/4.0.0"
         xmlns:xsi="http://www.w3.org/2001/XMLSchema-instance"
         xsi:schemaLocation="http://maven.apache.org/POM/4.0.0 http://maven.apache.org/xsd/maven-4.0.0.xsd">
    <modelVersion>4.0.0</modelVersion>
    <parent>
        <groupId>org.apache.tinkerpop</groupId>
        <artifactId>tinkerpop</artifactId>
        <version>3.6.1-SNAPSHOT</version>
    </parent>
    <artifactId>gremlin-javascript</artifactId>
    <name>Apache TinkerPop :: Gremlin Javascript</name>
    <properties>
        <maven.test.skip>false</maven.test.skip>
        <skipTests>${maven.test.skip}</skipTests>
        <gremlin.server.dir>${project.parent.basedir}/gremlin-server</gremlin.server.dir>
<<<<<<< HEAD
        <npm.version>8.1.0</npm.version>
        <node.version>v16.13.0</node.version>
=======
        <tinkerpop.root.dir>${project.parent.basedir}</tinkerpop.root.dir>
        <npm.version>6.14.6</npm.version>
        <node.version>v10.22.0</node.version>
>>>>>>> 47a855a4
    </properties>
    <build>
        <directory>${basedir}/target</directory>
        <finalName>${project.artifactId}-${project.version}</finalName>
        <pluginManagement>
            <plugins>
                <plugin>
                    <groupId>com.github.eirslett</groupId>
                    <artifactId>frontend-maven-plugin</artifactId>
                    <version>1.12.1</version>
                </plugin>
            </plugins>
        </pluginManagement>
        <plugins>
            <plugin>
                <!--
                Use gmavenplus-plugin to:
                    - Generate js sources
                    - Start and stop gremlin server for integration tests
                -->
                <groupId>org.codehaus.gmavenplus</groupId>
                <artifactId>gmavenplus-plugin</artifactId>
                <dependencies>
                    <dependency>
                        <groupId>org.apache.tinkerpop</groupId>
                        <artifactId>gremlin-server</artifactId>
                        <version>${project.version}</version>
                    </dependency>
                    <dependency>
                        <groupId>org.apache.tinkerpop</groupId>
                        <artifactId>gremlin-test</artifactId>
                        <version>${project.version}</version>
                    </dependency>
                    <dependency>
                        <groupId>org.apache.tinkerpop</groupId>
                        <artifactId>gremlin-language</artifactId>
                        <version>${project.version}</version>
                    </dependency>
                    <dependency>
                        <groupId>org.apache.tinkerpop</groupId>
                        <artifactId>neo4j-gremlin</artifactId>
                        <version>${project.version}</version>
                    </dependency>
                    <dependency>
                        <groupId>commons-io</groupId>
                        <artifactId>commons-io</artifactId>
                        <version>${commons.io.version}</version>
                    </dependency>
                    <dependency>
                        <groupId>ch.qos.logback</groupId>
                        <artifactId>logback-classic</artifactId>
                        <version>${logback.version}</version>
                        <scope>runtime</scope>
                    </dependency>
                    <dependency>
                        <groupId>org.codehaus.groovy</groupId>
                        <artifactId>groovy-all</artifactId>
                        <version>${groovy.version}</version>
                        <type>pom</type>
                        <scope>runtime</scope>
                    </dependency>
                </dependencies>
                <executions>
                    <execution>
                        <id>generate-radish-support</id>
                        <phase>generate-sources</phase>
                        <goals>
                            <goal>execute</goal>
                        </goals>
                        <configuration>
                            <properties>
                                <property>
                                    <name>projectBaseDir</name>
                                    <value>${project.basedir}/../</value>
                                </property>
                            </properties>
                            <scripts>
                                <script>${project.basedir}/build/generate.groovy</script>
                            </scripts>
                        </configuration>
                    </execution>
                    <execution>
                        <id>update-version</id>
                        <phase>generate-sources</phase>
                        <goals>
                            <goal>execute</goal>
                        </goals>
                        <configuration>
                            <properties>
                                <property>
                                    <name>projectBaseDir</name>
                                    <value>${project.basedir}</value>
                                </property>
                                <property>
                                    <name>mavenVersion</name>
                                    <value>${project.version}</value>
                                </property>
                            </properties>
                            <scripts>
                                <script>
                                    def versionForJs = mavenVersion.replace("-SNAPSHOT", "-alpha1")
                                    def platformAgnosticBaseDirPath = project.basedir.getAbsolutePath().replace("\\", "/")
                                    def file = new File(platformAgnosticBaseDirPath + "/src/main/javascript/gremlin-javascript/package.json")
                                    file.write(file.getText("UTF-8").replaceFirst(/"version": "(.*)",/, "\"version\": \"" + versionForJs + "\","))
                                </script>
                            </scripts>
                        </configuration>
                    </execution>
                    <execution>
                        <id>gremlin-server-start</id>
                        <phase>pre-integration-test</phase>
                        <goals>
                            <goal>execute</goal>
                        </goals>
                        <configuration>
                            <properties>
                                <property>
                                    <name>skipTests</name>
                                    <value>${skipTests}</value>
                                </property>
                                <property>
                                    <name>gremlinServerDir</name>
                                    <value>${gremlin.server.dir}</value>
                                </property>
                                <property>
                                    <name>settingsFile</name>
                                    <value>${gremlin.server.dir}/src/test/resources/org/apache/tinkerpop/gremlin/server/gremlin-server-integration.yaml</value>
                                </property>
                                <property>
                                    <name>executionName</name>
                                    <value>${project.name}</value>
                                </property>
                                <property>
                                    <name>projectBaseDir</name>
                                    <value>${project.basedir}</value>
                                </property>
                                <property>
                                    <name>tinkerpopRootDir</name>
                                    <value>${tinkerpop.root.dir}</value>
                                </property>
                            </properties>
                            <scripts>
                                <script>${gremlin.server.dir}/src/test/scripts/test-server-start.groovy</script>
                            </scripts>
                        </configuration>
                    </execution>
                    <execution>
                        <id>gremlin-server-stop</id>
                        <phase>post-integration-test</phase>
                        <goals>
                            <goal>execute</goal>
                        </goals>
                        <configuration>
                            <properties>
                                <property>
                                    <name>skipTests</name>
                                    <value>${skipTests}</value>
                                </property>
                                <property>
                                    <name>executionName</name>
                                    <value>${project.name}</value>
                                </property>
                            </properties>
                            <scripts>
                                <script>${gremlin.server.dir}/src/test/scripts/test-server-stop.groovy</script>
                            </scripts>
                        </configuration>
                    </execution>
                </executions>
            </plugin>
            <plugin>
                <groupId>org.apache.maven.plugins</groupId>
                <artifactId>maven-clean-plugin</artifactId>
                <executions>
                    <execution>
                        <goals>
                            <goal>clean</goal>
                        </goals>
                    </execution>
                </executions>
            </plugin>
            <plugin>
                <groupId>com.github.eirslett</groupId>
                <artifactId>frontend-maven-plugin</artifactId>
                <executions>
                    <execution>
                        <id>install node and npm</id>
                        <phase>validate</phase>
                        <goals>
                            <goal>install-node-and-npm</goal>
                        </goals>
                    </execution>
                    <execution>
                        <id>npm install</id>
                        <phase>validate</phase>
                        <goals>
                            <goal>npm</goal>
                        </goals>
                        <configuration>
                            <arguments>install</arguments>
                        </configuration>
                    </execution>
                    <execution>
                        <id>npm lint</id>
                        <phase>validate</phase>
                        <goals>
                            <goal>npm</goal>
                        </goals>
                        <configuration>
                            <skip>${skipTests}</skip>
                            <arguments>run lint</arguments>
                            <failOnError>true</failOnError>
                        </configuration>
                    </execution>
                    <execution>
                        <id>grunt jsdoc</id>
                        <goals>
                            <goal>grunt</goal>
                        </goals>
                        <phase>generate-resources</phase>
                        <configuration>
                            <arguments>jsdoc</arguments>
                        </configuration>
                    </execution>
                    <execution>
                        <id>npm test</id>
                        <phase>integration-test</phase>
                        <goals>
                            <goal>npm</goal>
                        </goals>
                        <configuration>
                            <skip>${skipTests}</skip>
                            <arguments>test --exit</arguments>
                            <failOnError>true</failOnError>
                        </configuration>
                    </execution>
                    <execution>
                        <id>npm test gherkin features</id>
                        <phase>integration-test</phase>
                        <goals>
                            <goal>npm</goal>
                        </goals>
                        <configuration>
                            <skip>${skipTests}</skip>
                            <arguments>run-script features</arguments>
                            <failOnError>true</failOnError>
                        </configuration>
                    </execution>
                </executions>
                <configuration>
                    <workingDirectory>src/main/javascript/gremlin-javascript</workingDirectory>
                    <nodeVersion>${node.version}</nodeVersion>
                    <npmVersion>${npm.version}</npmVersion>

                    <!--
                    transaction testing is disabled unless the -DincludeNeo4j flag enables the include-neo4j
                    maven profile which is a standard profile we use to add neo4j to testing explicitly - for
                    npm we set this TEST_TRANSACTIONS environment variable that can be accessed in tests to
                    determine if we skip transaction oriented tests or not. without neo4j we can't test tx()
                    so this is disabled by default and enabled in the include-neo4j profile below
                    -->
                    <environmentVariables>
                        <TEST_TRANSACTIONS>false</TEST_TRANSACTIONS>
                    </environmentVariables>
                </configuration>
            </plugin>
            <!--
            there is no point to building/deploying the jvm stuff - there is no java source really - just poms
            -->
            <plugin>
                <groupId>org.apache.maven.plugins</groupId>
                <artifactId>maven-javadoc-plugin</artifactId>
                <configuration>
                    <skip>true</skip>
                </configuration>
            </plugin>
            <plugin>
                <groupId>org.apache.maven.plugins</groupId>
                <artifactId>maven-source-plugin</artifactId>
                <configuration>
                    <skipSource>true</skipSource>
                </configuration>
            </plugin>
            <plugin>
                <groupId>org.apache.maven.plugins</groupId>
                <artifactId>maven-install-plugin</artifactId>
                <configuration>
                    <skip>true</skip>
                </configuration>
            </plugin>
            <plugin>
                <groupId>org.apache.maven.plugins</groupId>
                <artifactId>maven-deploy-plugin</artifactId>
                <configuration>
                    <skip>true</skip>
                </configuration>
            </plugin>
        </plugins>
    </build>
    <profiles>
        <!--
          This profile will include neo4j for purposes of transactional testing within Gremlin Server.
          Tests that require neo4j specifically will be "ignored" if this profile is not turned on.
        -->
        <profile>
            <id>include-neo4j</id>
            <activation>
                <activeByDefault>false</activeByDefault>
                <property>
                    <name>includeNeo4j</name>
                </property>
            </activation>
            <build>
                <plugins>
                    <!-- with neo4j present we can enable transaction testing -->
                    <plugin>
                        <groupId>com.github.eirslett</groupId>
                        <artifactId>frontend-maven-plugin</artifactId>
                        <configuration>
                            <environmentVariables combine.children="override">
                                <TEST_TRANSACTIONS>true</TEST_TRANSACTIONS>
                            </environmentVariables>
                        </configuration>
                    </plugin>
                    <plugin>
                        <groupId>org.codehaus.gmavenplus</groupId>
                        <artifactId>gmavenplus-plugin</artifactId>
                        <dependencies>
                            <dependency>
                                <groupId>org.neo4j</groupId>
                                <artifactId>neo4j-tinkerpop-api-impl</artifactId>
                                <version>0.9-3.4.0</version>
                                <exclusions>
                                    <exclusion>
                                        <groupId>org.neo4j</groupId>
                                        <artifactId>neo4j-kernel</artifactId>
                                    </exclusion>
                                    <exclusion>
                                        <groupId>org.apache.commons</groupId>
                                        <artifactId>commons-lang3</artifactId>
                                    </exclusion>
                                    <exclusion>
                                        <groupId>org.apache.commons</groupId>
                                        <artifactId>commons-text</artifactId>
                                    </exclusion>
                                    <exclusion>
                                        <groupId>com.github.ben-manes.caffeine</groupId>
                                        <artifactId>caffeine</artifactId>
                                    </exclusion>
                                    <exclusion>
                                        <groupId>org.scala-lang</groupId>
                                        <artifactId>scala-library</artifactId>
                                    </exclusion>
                                    <exclusion>
                                        <groupId>org.scala-lang</groupId>
                                        <artifactId>scala-reflect</artifactId>
                                    </exclusion>
                                    <exclusion>
                                        <groupId>org.slf4j</groupId>
                                        <artifactId>slf4j-api</artifactId>
                                    </exclusion>
                                    <exclusion>
                                        <groupId>org.slf4j</groupId>
                                        <artifactId>slf4j-nop</artifactId>
                                    </exclusion>
                                    <exclusion>
                                        <groupId>org.apache.lucene</groupId>
                                        <artifactId>lucene-core</artifactId>
                                    </exclusion>
                                    <exclusion>
                                        <groupId>io.dropwizard.metrics</groupId>
                                        <artifactId>metrics-core</artifactId>
                                    </exclusion>
                                    <exclusion>
                                        <groupId>io.netty</groupId>
                                        <artifactId>netty-all</artifactId>
                                    </exclusion>
                                    <exclusion>
                                        <groupId>org.ow2.asm</groupId>
                                        <artifactId>asm</artifactId>
                                    </exclusion>
                                </exclusions>
                            </dependency>
                            <dependency>
                                <groupId>org.scala-lang</groupId>
                                <artifactId>scala-library</artifactId>
                                <version>2.11.8</version>
                            </dependency>
                            <dependency>
                                <groupId>org.scala-lang</groupId>
                                <artifactId>scala-reflect</artifactId>
                                <version>2.11.8</version>
                            </dependency>
                            <dependency>
                                <groupId>org.apache.lucene</groupId>
                                <artifactId>lucene-core</artifactId>
                                <version>5.5.0</version>
                            </dependency>
                            <dependency>
                                <groupId>io.dropwizard.metrics</groupId>
                                <artifactId>metrics-core</artifactId>
                                <version>4.0.2</version>
                            </dependency>
                            <dependency>
                                <groupId>org.neo4j</groupId>
                                <artifactId>neo4j-kernel</artifactId>
                                <version>3.4.11</version>
                                <exclusions>
                                    <exclusion>
                                        <groupId>io.netty</groupId>
                                        <artifactId>netty-all</artifactId>
                                    </exclusion>
                                </exclusions>
                            </dependency>
                        </dependencies>
                    </plugin>
                </plugins>
            </build>
        </profile>

        <!--
        Provides a way to deploy the gremlin-javascript GLV to npm. This cannot be part of the standard maven execution
        because npm does not have a staging environment like sonatype for releases. As soon as the release is
        published it is public. In our release workflow, deploy occurs prior to vote on the release and we can't
        make this stuff public until the vote is over.
        -->
        <profile>
            <id>glv-javascript-deploy</id>
            <activation>
                <activeByDefault>false</activeByDefault>
                <property>
                    <name>npm</name>
                </property>
            </activation>
            <build>
                <plugins>
                    <plugin>
                        <groupId>com.github.eirslett</groupId>
                        <artifactId>frontend-maven-plugin</artifactId>
                        <executions>
                            <execution>
                                <id>npm publish</id>
                                <phase>deploy</phase>
                                <goals>
                                    <goal>npm</goal>
                                </goals>
                                <configuration>
                                    <arguments>publish</arguments>
                                </configuration>
                            </execution>
                        </executions>
                        <configuration>
                            <!--
                            skip needs to be overridden given how the <configuration> is specified in the main build.
                            it should be fine to just always deploy because this <profile> needs to be manually
                            activated and that should be good enough given our deployment process.
                            -->
                            <skip>false</skip>
                            <workingDirectory>src/main/javascript/gremlin-javascript</workingDirectory>
                            <nodeVersion>${node.version}</nodeVersion>
                            <npmVersion>${npm.version}</npmVersion>
                        </configuration>
                    </plugin>
                </plugins>
            </build>
        </profile>
    </profiles>
</project><|MERGE_RESOLUTION|>--- conflicted
+++ resolved
@@ -29,14 +29,9 @@
         <maven.test.skip>false</maven.test.skip>
         <skipTests>${maven.test.skip}</skipTests>
         <gremlin.server.dir>${project.parent.basedir}/gremlin-server</gremlin.server.dir>
-<<<<<<< HEAD
+        <tinkerpop.root.dir>${project.parent.basedir}</tinkerpop.root.dir>
         <npm.version>8.1.0</npm.version>
         <node.version>v16.13.0</node.version>
-=======
-        <tinkerpop.root.dir>${project.parent.basedir}</tinkerpop.root.dir>
-        <npm.version>6.14.6</npm.version>
-        <node.version>v10.22.0</node.version>
->>>>>>> 47a855a4
     </properties>
     <build>
         <directory>${basedir}/target</directory>
