﻿#region License

/*
 * Licensed to the Apache Software Foundation (ASF) under one
 * or more contributor license agreements.  See the NOTICE file
 * distributed with this work for additional information
 * regarding copyright ownership.  The ASF licenses this file
 * to you under the Apache License, Version 2.0 (the
 * "License"); you may not use this file except in compliance
 * with the License.  You may obtain a copy of the License at
 *
 *     http://www.apache.org/licenses/LICENSE-2.0
 *
 * Unless required by applicable law or agreed to in writing,
 * software distributed under the License is distributed on an
 * "AS IS" BASIS, WITHOUT WARRANTIES OR CONDITIONS OF ANY
 * KIND, either express or implied.  See the License for the
 * specific language governing permissions and limitations
 * under the License.
 */

#endregion

using System;

namespace Gremlin.Net.Driver.Messages
{
    /// <summary>
    ///     Represents the various status codes that Gremlin Server returns.
    /// </summary>
    public enum ResponseStatusCode
    {
        /// <summary>
        ///     The server successfully processed a request to completion - there are no messages remaining in this
        ///     stream.
        /// </summary>
        Success = 200,
        
        /// <summary>
        ///     The server processed the request but there is no result to return (e.g. an Iterator with no elements)
        ///     - there are no messages remaining in this stream.
        /// </summary>
        NoContent = 204,
        
        /// <summary>
        ///     The server successfully returned some content, but there is more in the stream to arrive - wait for a
        ///     SUCCESS to signify the end of the stream.
        /// </summary>
        PartialContent = 206,

        /// <summary>
        ///     The request attempted to access resources that the requesting user did not have access to.
        /// </summary>
        Unauthorized = 401,

        /// <summary>
        ///     The server could authenticate the request, but will not fulfill it.  This is a general purpose code that
        ///     would typically be returned if the request is authenticated but not authorized to do what it is doing.
        /// </summary>
        Forbidden = 403,

        /// <summary>
        ///     A challenge from the server for the client to authenticate its request.
        /// </summary>
        Authenticate = 407,

        /// <summary>
        ///     Indicates that too many requests have been sent in a given amount of time.
        /// </summary>
        TooManyRequests = 429,

        /// <summary>
        ///    The request message contains objects that were not serializable on the client side.
        /// </summary>
        ClientSerializationError = 497,

        /// <summary>
        ///     The request message was not properly formatted which means it could not be parsed at all or the "op" code
        ///     was not recognized such that Gremlin Server could properly route it for processing. Check the message format
        ///     and retry the request.
        /// </summary>
        MalformedRequest = 498,

        /// <summary>
        ///     The request message was parseable, but the arguments supplied in the message were in conflict or incomplete.
        ///     Check the message format and retry the request.
        /// </summary>
        InvalidRequestArguments = 499,

        /// <summary>
        ///     A general server error occurred that prevented the request from being processed.
        /// </summary>
        ServerError = 500,

        /// <summary>
<<<<<<< HEAD
=======
        ///     A server error that is produced when the fail()-step is triggered.
        /// </summary>
        ServerErrorFailStep = 595,

        /// <summary>
>>>>>>> 93e384ef
        ///     A server error that indicates that the client should retry the request. A graph will typically return this error
        ///     when a transaction fails due to a locking exception or some other sort of concurrent modification. In other
        ///     words, the request was likely valid but the state of the server at the particular time the request arrived
        ///     could not be processed to success, but could be at a later moment.
        /// </summary>
        ServerErrorTemporary = 596,

        /// <summary>
        ///     The request submitted for processing evaluated by the server with errors and could not be processed.
        ///     Check the script or remote traversal submitted for errors or other problems and then resubmit.
        /// </summary>
        ServerEvaluationError = 597,

        /// <summary>
        ///     The server exceeded one of the timeout settings for the request and could therefore only partially responded
        ///     or did not respond at all.
        /// </summary>
        ServerTimeout = 598,

        /// <summary>
        ///     The server was not capable of serializing an object that was returned from the script supplied on the request.
        ///     Either transform the object into something Gremlin Server can process within the script or install mapper
        ///     serialization classes to Gremlin Server.
        /// </summary>
        ServerSerializationError = 599
    }

    internal static class ResponseStatusCodeExtensions
    {
        public static bool IndicatesError(this ResponseStatusCode statusCode)
        {
            switch (statusCode)
            {
                case ResponseStatusCode.Success:
                case ResponseStatusCode.NoContent:
                case ResponseStatusCode.PartialContent:
                case ResponseStatusCode.Authenticate:
                    return false;
                case ResponseStatusCode.Unauthorized:
                case ResponseStatusCode.Forbidden:
                case ResponseStatusCode.TooManyRequests:
                case ResponseStatusCode.ClientSerializationError:
                case ResponseStatusCode.MalformedRequest:
                case ResponseStatusCode.InvalidRequestArguments:
                case ResponseStatusCode.ServerError:
<<<<<<< HEAD
=======
                case ResponseStatusCode.ServerErrorFailStep:
>>>>>>> 93e384ef
                case ResponseStatusCode.ServerErrorTemporary:
                case ResponseStatusCode.ServerEvaluationError:
                case ResponseStatusCode.ServerTimeout:
                case ResponseStatusCode.ServerSerializationError:
                    return true;
                default:
                    throw new ArgumentOutOfRangeException(nameof(statusCode), statusCode, null);
            }
        }
    }
}<|MERGE_RESOLUTION|>--- conflicted
+++ resolved
@@ -93,14 +93,11 @@
         ServerError = 500,
 
         /// <summary>
-<<<<<<< HEAD
-=======
         ///     A server error that is produced when the fail()-step is triggered.
         /// </summary>
         ServerErrorFailStep = 595,
 
         /// <summary>
->>>>>>> 93e384ef
         ///     A server error that indicates that the client should retry the request. A graph will typically return this error
         ///     when a transaction fails due to a locking exception or some other sort of concurrent modification. In other
         ///     words, the request was likely valid but the state of the server at the particular time the request arrived
@@ -146,10 +143,7 @@
                 case ResponseStatusCode.MalformedRequest:
                 case ResponseStatusCode.InvalidRequestArguments:
                 case ResponseStatusCode.ServerError:
-<<<<<<< HEAD
-=======
                 case ResponseStatusCode.ServerErrorFailStep:
->>>>>>> 93e384ef
                 case ResponseStatusCode.ServerErrorTemporary:
                 case ResponseStatusCode.ServerEvaluationError:
                 case ResponseStatusCode.ServerTimeout:
