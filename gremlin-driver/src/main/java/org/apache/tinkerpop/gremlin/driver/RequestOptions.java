/*
 * Licensed to the Apache Software Foundation (ASF) under one
 * or more contributor license agreements.  See the NOTICE file
 * distributed with this work for additional information
 * regarding copyright ownership.  The ASF licenses this file
 * to you under the Apache License, Version 2.0 (the
 * "License"); you may not use this file except in compliance
 * with the License.  You may obtain a copy of the License at
 *
 * http://www.apache.org/licenses/LICENSE-2.0
 *
 * Unless required by applicable law or agreed to in writing,
 * software distributed under the License is distributed on an
 * "AS IS" BASIS, WITHOUT WARRANTIES OR CONDITIONS OF ANY
 * KIND, either express or implied.  See the License for the
 * specific language governing permissions and limitations
 * under the License.
 */
package org.apache.tinkerpop.gremlin.driver;

<<<<<<< HEAD
import org.apache.tinkerpop.gremlin.util.message.RequestMessageV4;
=======
import org.apache.tinkerpop.gremlin.util.message.RequestMessage;
import org.apache.tinkerpop.gremlin.process.traversal.Bytecode;
import org.apache.tinkerpop.gremlin.process.traversal.strategy.decoration.OptionsStrategy;
import org.apache.tinkerpop.gremlin.process.traversal.util.BytecodeHelper;
>>>>>>> 8fc71d88

import java.util.HashMap;
import java.util.Iterator;
import java.util.Map;
import java.util.Optional;

import static org.apache.tinkerpop.gremlin.util.TokensV4.ARGS_G;
import static org.apache.tinkerpop.gremlin.util.TokensV4.ARGS_LANGUAGE;

import static org.apache.tinkerpop.gremlin.util.Tokens.ARGS_BATCH_SIZE;
import static org.apache.tinkerpop.gremlin.util.Tokens.ARGS_EVAL_TIMEOUT;
import static org.apache.tinkerpop.gremlin.util.Tokens.ARGS_MATERIALIZE_PROPERTIES;
import static org.apache.tinkerpop.gremlin.util.Tokens.ARGS_USER_AGENT;
import static org.apache.tinkerpop.gremlin.util.Tokens.REQUEST_ID;

/**
 * Options that can be supplied on a per request basis.
 *
 * @author Stephen Mallette (http://stephen.genoprime.com)
 */
public final class RequestOptions {

    public static final RequestOptions EMPTY = RequestOptions.build().create();

    private final String graphOrTraversalSource;
    private final Map<String, Object> parameters;
    private final Integer batchSize;
    private final Long timeout;
    private final String language;
    private final String materializeProperties;

    private RequestOptions(final Builder builder) {
        this.graphOrTraversalSource = builder.graphOrTraversalSource;
        this.parameters = builder.parameters;
        this.batchSize = builder.batchSize;
        this.timeout = builder.timeout;
        this.language = builder.language;
        this.materializeProperties = builder.materializeProperties;
    }

    public Optional<String> getG() {
        return Optional.ofNullable(graphOrTraversalSource);
    }

    public Optional<Map<String, Object>> getParameters() {
        return Optional.ofNullable(parameters);
    }

    public Optional<Integer> getBatchSize() {
        return Optional.ofNullable(batchSize);
    }

    public Optional<Long> getTimeout() {
        return Optional.ofNullable(timeout);
    }

    public Optional<String> getLanguage() {
        return Optional.ofNullable(language);
    }

    public Optional<String> getMaterializeProperties() { return Optional.ofNullable(materializeProperties); }

    public static Builder build() {
        return new Builder();
    }

    public static RequestOptions getRequestOptions(final Bytecode bytecode) {
        final Iterator<OptionsStrategy> itty = BytecodeHelper.findStrategies(bytecode, OptionsStrategy.class);
        final Builder builder = RequestOptions.build();
        while (itty.hasNext()) {
            final OptionsStrategy optionsStrategy = itty.next();
            final Map<String,Object> options = optionsStrategy.getOptions();
            if (options.containsKey(ARGS_EVAL_TIMEOUT))
                builder.timeout(((Number) options.get(ARGS_EVAL_TIMEOUT)).longValue());
            if (options.containsKey(REQUEST_ID))
                builder.overrideRequestId((UUID) options.get(REQUEST_ID));
            if (options.containsKey(ARGS_BATCH_SIZE))
                builder.batchSize(((Number) options.get(ARGS_BATCH_SIZE)).intValue());
            if (options.containsKey(ARGS_USER_AGENT))
                builder.userAgent((String) options.get(ARGS_USER_AGENT));
            if (options.containsKey(ARGS_MATERIALIZE_PROPERTIES))
                builder.materializeProperties((String) options.get(ARGS_MATERIALIZE_PROPERTIES));
        }
        return builder.create();
    }

    public static final class Builder {
        private String graphOrTraversalSource = null;
        private Map<String, Object> parameters = null;
        private Integer batchSize = null;
        private Long timeout = null;
        private String materializeProperties = null;
        private String language = null;

        /**
         * The aliases to set on the request.
         */
        public Builder addG(final String graphOrTraversalSource) {
            this.graphOrTraversalSource = graphOrTraversalSource;
            return this;
        }

        /**
         * The parameters to pass on the request.
         */
        public Builder addParameter(final String name, final Object value) {
            if (null == parameters)
                parameters = new HashMap<>();

            if (name.equals(ARGS_G)) {
                this.graphOrTraversalSource = (String) value;
            }

            if (name.equals(ARGS_LANGUAGE)) {
                this.language = (String) value;
            }

            parameters.put(name, value);
            return this;
        }

        /**
         * The per client request override for the client and server configured {@code resultIterationBatchSize}. If
         * this value is not set, then the configuration for the {@link Cluster} is used unless the
         * {@link RequestMessageV4} is configured completely by the user.
         */
        public Builder batchSize(final int batchSize) {
            this.batchSize = batchSize;
            return this;
        }

        /**
         * The per client request override in milliseconds for the server configured {@code evaluationTimeout}.
         * If this value is not set, then the configuration for the server is used.
         */
        public Builder timeout(final long timeout) {
            this.timeout = timeout;
            return this;
        }

        /**
         * Sets the language identifier to be sent on the request.
         */
        public Builder language(final String language) {
            this.language = language;
            return this;
        }

        /**
         * Sets the materializeProperties identifier to be sent on the request.
         */
        public Builder materializeProperties(final String materializeProperties) {
            this.materializeProperties = materializeProperties;
            return this;
        }

        public RequestOptions create() {
            return new RequestOptions(this);
        }
    }
}<|MERGE_RESOLUTION|>--- conflicted
+++ resolved
@@ -18,28 +18,17 @@
  */
 package org.apache.tinkerpop.gremlin.driver;
 
-<<<<<<< HEAD
+import org.apache.tinkerpop.gremlin.process.traversal.strategy.decoration.OptionsStrategy;
 import org.apache.tinkerpop.gremlin.util.message.RequestMessageV4;
-=======
-import org.apache.tinkerpop.gremlin.util.message.RequestMessage;
-import org.apache.tinkerpop.gremlin.process.traversal.Bytecode;
-import org.apache.tinkerpop.gremlin.process.traversal.strategy.decoration.OptionsStrategy;
-import org.apache.tinkerpop.gremlin.process.traversal.util.BytecodeHelper;
->>>>>>> 8fc71d88
 
 import java.util.HashMap;
 import java.util.Iterator;
 import java.util.Map;
 import java.util.Optional;
 
+import static org.apache.tinkerpop.gremlin.util.TokensV4.ARGS_EVAL_TIMEOUT;
 import static org.apache.tinkerpop.gremlin.util.TokensV4.ARGS_G;
 import static org.apache.tinkerpop.gremlin.util.TokensV4.ARGS_LANGUAGE;
-
-import static org.apache.tinkerpop.gremlin.util.Tokens.ARGS_BATCH_SIZE;
-import static org.apache.tinkerpop.gremlin.util.Tokens.ARGS_EVAL_TIMEOUT;
-import static org.apache.tinkerpop.gremlin.util.Tokens.ARGS_MATERIALIZE_PROPERTIES;
-import static org.apache.tinkerpop.gremlin.util.Tokens.ARGS_USER_AGENT;
-import static org.apache.tinkerpop.gremlin.util.Tokens.REQUEST_ID;
 
 /**
  * Options that can be supplied on a per request basis.
@@ -90,26 +79,6 @@
 
     public static Builder build() {
         return new Builder();
-    }
-
-    public static RequestOptions getRequestOptions(final Bytecode bytecode) {
-        final Iterator<OptionsStrategy> itty = BytecodeHelper.findStrategies(bytecode, OptionsStrategy.class);
-        final Builder builder = RequestOptions.build();
-        while (itty.hasNext()) {
-            final OptionsStrategy optionsStrategy = itty.next();
-            final Map<String,Object> options = optionsStrategy.getOptions();
-            if (options.containsKey(ARGS_EVAL_TIMEOUT))
-                builder.timeout(((Number) options.get(ARGS_EVAL_TIMEOUT)).longValue());
-            if (options.containsKey(REQUEST_ID))
-                builder.overrideRequestId((UUID) options.get(REQUEST_ID));
-            if (options.containsKey(ARGS_BATCH_SIZE))
-                builder.batchSize(((Number) options.get(ARGS_BATCH_SIZE)).intValue());
-            if (options.containsKey(ARGS_USER_AGENT))
-                builder.userAgent((String) options.get(ARGS_USER_AGENT));
-            if (options.containsKey(ARGS_MATERIALIZE_PROPERTIES))
-                builder.materializeProperties((String) options.get(ARGS_MATERIALIZE_PROPERTIES));
-        }
-        return builder.create();
     }
 
     public static final class Builder {
