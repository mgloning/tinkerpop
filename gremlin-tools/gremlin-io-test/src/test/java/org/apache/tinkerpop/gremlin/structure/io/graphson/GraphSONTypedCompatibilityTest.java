--- conflicted
+++ resolved
@@ -82,13 +82,10 @@
                 {GraphSONCompatibility.V3D0_PARTIAL_3_4_1, mapperV3 },
                 {GraphSONCompatibility.V2D0_PARTIAL_3_4_2, mapperV2 },
                 {GraphSONCompatibility.V3D0_PARTIAL_3_4_2, mapperV3 },
-<<<<<<< HEAD
+                {GraphSONCompatibility.V2D0_PARTIAL_3_4_3, mapperV2 },
+                {GraphSONCompatibility.V3D0_PARTIAL_3_4_3, mapperV3 },
                 {GraphSONCompatibility.V2D0_PARTIAL_3_5_0, mapperV2 },
                 {GraphSONCompatibility.V3D0_PARTIAL_3_5_0, mapperV3 }
-=======
-                {GraphSONCompatibility.V2D0_PARTIAL_3_4_3, mapperV2 },
-                {GraphSONCompatibility.V3D0_PARTIAL_3_4_3, mapperV3 }
->>>>>>> a4d7cc57
         });
     }
 
