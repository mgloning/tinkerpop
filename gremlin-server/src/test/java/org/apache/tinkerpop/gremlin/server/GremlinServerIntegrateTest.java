/*
 * Licensed to the Apache Software Foundation (ASF) under one
 * or more contributor license agreements.  See the NOTICE file
 * distributed with this work for additional information
 * regarding copyright ownership.  The ASF licenses this file
 * to you under the Apache License, Version 2.0 (the
 * "License"); you may not use this file except in compliance
 * with the License.  You may obtain a copy of the License at
 *
 * http://www.apache.org/licenses/LICENSE-2.0
 *
 * Unless required by applicable law or agreed to in writing,
 * software distributed under the License is distributed on an
 * "AS IS" BASIS, WITHOUT WARRANTIES OR CONDITIONS OF ANY
 * KIND, either express or implied.  See the License for the
 * specific language governing permissions and limitations
 * under the License.
 */
package org.apache.tinkerpop.gremlin.server;

import java.io.File;
import org.apache.commons.lang.exception.ExceptionUtils;
import org.apache.log4j.Logger;
import org.apache.tinkerpop.gremlin.driver.*;
import org.apache.tinkerpop.gremlin.driver.exception.ResponseException;
import org.apache.tinkerpop.gremlin.driver.message.RequestMessage;
import org.apache.tinkerpop.gremlin.driver.message.ResponseMessage;
import org.apache.tinkerpop.gremlin.driver.message.ResponseStatusCode;
import org.apache.tinkerpop.gremlin.driver.ser.Serializers;
import org.apache.tinkerpop.gremlin.driver.simple.NioClient;
import org.apache.tinkerpop.gremlin.driver.simple.SimpleClient;
import org.apache.tinkerpop.gremlin.driver.simple.WebSocketClient;
import org.apache.tinkerpop.gremlin.groovy.jsr223.GremlinGroovyScriptEngine;
import org.apache.tinkerpop.gremlin.groovy.jsr223.customizer.CompileStaticCustomizerProvider;
import org.apache.tinkerpop.gremlin.groovy.jsr223.customizer.InterpreterModeCustomizerProvider;
import org.apache.tinkerpop.gremlin.groovy.jsr223.customizer.SimpleSandboxExtension;
import org.apache.tinkerpop.gremlin.groovy.jsr223.customizer.TimedInterruptCustomizerProvider;
import org.apache.tinkerpop.gremlin.structure.T;
import org.apache.tinkerpop.gremlin.server.channel.NioChannelizer;
import org.apache.tinkerpop.gremlin.server.op.session.SessionOpProcessor;
import org.apache.tinkerpop.gremlin.structure.util.detached.DetachedVertex;
import org.apache.tinkerpop.gremlin.util.Log4jRecordingAppender;
import org.hamcrest.CoreMatchers;
import org.junit.After;
import org.junit.Before;
import org.junit.Test;

import java.nio.channels.ClosedChannelException;
import java.util.ArrayList;
import java.util.Collections;
import java.util.HashMap;
import java.util.List;
import java.util.Map;
import java.util.concurrent.CompletableFuture;
import java.util.concurrent.CountDownLatch;
import java.util.concurrent.TimeUnit;
import java.util.concurrent.TimeoutException;
import java.util.concurrent.atomic.AtomicBoolean;
import java.util.concurrent.atomic.AtomicInteger;
import java.util.stream.Collectors;
import java.util.stream.IntStream;

import static org.hamcrest.CoreMatchers.containsString;
import static org.hamcrest.CoreMatchers.instanceOf;
import static org.hamcrest.CoreMatchers.is;
import static org.hamcrest.core.IsInstanceOf.instanceOf;
import static org.hamcrest.core.IsNot.not;
import static org.hamcrest.core.StringEndsWith.endsWith;
import static org.hamcrest.core.StringStartsWith.startsWith;
import static org.junit.Assert.*;
import static org.junit.Assume.assumeThat;

/**
 * Integration tests for server-side settings and processing.
 *
 * @author Stephen Mallette (http://stephen.genoprime.com)
 */
public class GremlinServerIntegrateTest extends AbstractGremlinServerIntegrationTest {

    private Log4jRecordingAppender recordingAppender = null;

    @Before
    public void setupForEachTest() {
        recordingAppender = new Log4jRecordingAppender();
        final Logger rootLogger = Logger.getRootLogger();
        rootLogger.addAppender(recordingAppender);
    }

    @After
    public void teardownForEachTest() {
        final Logger rootLogger = Logger.getRootLogger();
        rootLogger.removeAppender(recordingAppender);
    }

    /**
     * Configure specific Gremlin Server settings for specific tests.
     */
    @Override
    public Settings overrideSettings(final Settings settings) {
        final String nameOfTest = name.getMethodName();
        switch (nameOfTest) {
            case "shouldRespectHighWaterMarkSettingAndSucceed":
                settings.writeBufferHighWaterMark = 64;
                settings.writeBufferLowWaterMark = 32;
                break;
            case "shouldReceiveFailureTimeOutOnScriptEval":
                settings.scriptEvaluationTimeout = 200;
                break;
            case "shouldReceiveFailureTimeOutOnTotalSerialization":
                settings.serializedResponseTimeout = 1;
                break;
            case "shouldBlockRequestWhenTooBig":
                settings.maxContentLength = 1024;
                break;
            case "shouldBatchResultsByTwos":
                settings.resultIterationBatchSize = 2;
                break;
            case "shouldWorkOverNioTransport":
                settings.channelizer = NioChannelizer.class.getName();
                break;
            case "shouldEnableSsl":
            case "shouldEnableSslButFailIfClientConnectsWithoutIt":
                settings.ssl = new Settings.SslSettings();
                settings.ssl.enabled = true;
                break;
            case "shouldStartWithDefaultSettings":
                return new Settings();
            case "shouldHaveTheSessionTimeout":
                settings.processors.clear();
                final Settings.ProcessorSettings processorSettings = new Settings.ProcessorSettings();
                processorSettings.className = SessionOpProcessor.class.getCanonicalName();
                processorSettings.config = new HashMap<>();
                processorSettings.config.put(SessionOpProcessor.CONFIG_SESSION_TIMEOUT, 3000L);
                settings.processors.add(processorSettings);
                break;
            case "shouldExecuteInSessionAndSessionlessWithoutOpeningTransactionWithSingleClient":
            case "shouldExecuteInSessionWithTransactionManagement":
                deleteDirectory(new File("/tmp/neo4j"));
                settings.graphs.put("graph", "conf/neo4j-empty.properties");
                break;
            case "shouldUseSimpleSandbox":
                settings.scriptEngines.get("gremlin-groovy").config = getScriptEngineConfForSimpleSandbox();
                break;
            case "shouldUseInterpreterMode":
                settings.scriptEngines.get("gremlin-groovy").config = getScriptEngineConfForInterpreterMode();
                break;
            case "shouldReceiveFailureTimeOutOnScriptEvalOfOutOfControlLoop":
                settings.scriptEngines.get("gremlin-groovy").config = getScriptEngineConfForTimedInterrupt();
                break;
        }

        return settings;
    }

    private static Map<String, Object> getScriptEngineConfForSimpleSandbox() {
        final Map<String,Object> scriptEngineConf = new HashMap<>();
        final Map<String,Object> compilerCustomizerProviderConf = new HashMap<>();
        final List<String> sandboxes = new ArrayList<>();
        sandboxes.add(SimpleSandboxExtension.class.getName());
        compilerCustomizerProviderConf.put(CompileStaticCustomizerProvider.class.getName(), sandboxes);
        scriptEngineConf.put("compilerCustomizerProviders", compilerCustomizerProviderConf);
        return scriptEngineConf;
    }

    private static Map<String, Object> getScriptEngineConfForTimedInterrupt() {
        final Map<String,Object> scriptEngineConf = new HashMap<>();
        final Map<String,Object> timedInterruptProviderConf = new HashMap<>();
        final List<Object> config = new ArrayList<>();
        config.add(1000);
        timedInterruptProviderConf.put(TimedInterruptCustomizerProvider.class.getName(), config);
        scriptEngineConf.put("compilerCustomizerProviders", timedInterruptProviderConf);
        return scriptEngineConf;
    }

    private static Map<String, Object> getScriptEngineConfForInterpreterMode() {
        final Map<String,Object> scriptEngineConf = new HashMap<>();
        final Map<String,Object> interpreterProviderConf = new HashMap<>();
        interpreterProviderConf.put(InterpreterModeCustomizerProvider.class.getName(), Collections.EMPTY_LIST);
        scriptEngineConf.put("compilerCustomizerProviders", interpreterProviderConf);
        return scriptEngineConf;
    }

    @Test
    public void shouldUseInterpreterMode() throws Exception {
        final Cluster cluster = Cluster.open();
        final Client client = cluster.connect(name.getMethodName());

        client.submit("def subtractAway(x,y){x-y};[]").all().get();
        client.submit("multiplyIt = { x,y -> x * y};[]").all().get();

        assertEquals(2, client.submit("x = 1 + 1").all().get().get(0).getInt());
        assertEquals(3, client.submit("int y = x + 1").all().get().get(0).getInt());
        assertEquals(5, client.submit("def z = x + y").all().get().get(0).getInt());

        final Map<String,Object> m = new HashMap<>();
        m.put("x", 10);
        assertEquals(-5, client.submit("z - x", m).all().get().get(0).getInt());
        assertEquals(15, client.submit("addItUp(x,z)", m).all().get().get(0).getInt());
        assertEquals(5, client.submit("subtractAway(x,z)", m).all().get().get(0).getInt());
        assertEquals(50, client.submit("multiplyIt(x,z)", m).all().get().get(0).getInt());

        cluster.close();
    }

    @Test
    public void shouldNotUseInterpreterMode() throws Exception {
        final Cluster cluster = Cluster.open();
        final Client client = cluster.connect(name.getMethodName());

        client.submit("def subtractAway(x,y){x-y};[]").all().get();
        client.submit("multiplyIt = { x,y -> x * y};[]").all().get();

        assertEquals(2, client.submit("x = 1 + 1").all().get().get(0).getInt());
        assertEquals(3, client.submit("y = x + 1").all().get().get(0).getInt());
        assertEquals(5, client.submit("z = x + y").all().get().get(0).getInt());

        final Map<String,Object> m = new HashMap<>();
        m.put("x", 10);
        assertEquals(-5, client.submit("z - x", m).all().get().get(0).getInt());
        assertEquals(15, client.submit("addItUp(x,z)", m).all().get().get(0).getInt());
        assertEquals(5, client.submit("subtractAway(x,z)", m).all().get().get(0).getInt());
        assertEquals(50, client.submit("multiplyIt(x,z)", m).all().get().get(0).getInt());

        cluster.close();
    }

    @Test
    public void shouldUseSimpleSandbox() throws Exception {
        final Cluster cluster = Cluster.open();
        final Client client = cluster.connect();

        assertEquals(2, client.submit("1+1").all().get().get(0).getInt());

        try {
            // this should return "nothing" - there should be no exception
            client.submit("java.lang.System.exit(0)").all().get();
            fail("The above should not have executed in any successful way as sandboxing is enabled");
        } catch (Exception ex) {
            assertThat(ex.getCause().getMessage(), containsString("[Static type checking] - Not authorized to call this method: java.lang.System#exit(int)"));
        } finally {
            cluster.close();
        }
    }

    @Test
    public void shouldStartWithDefaultSettings() {
        // just quickly validate that results are returning given defaults. no graphs are config'd with defaults
        // so just eval a groovy script.
        final Cluster cluster = Cluster.open();
        final Client client = cluster.connect();

        final ResultSet results = client.submit("[1,2,3,4,5,6,7,8,9]");
        final AtomicInteger counter = new AtomicInteger(0);
        results.stream().map(i -> i.get(Integer.class) * 2).forEach(i -> assertEquals(counter.incrementAndGet() * 2, Integer.parseInt(i.toString())));

        cluster.close();
    }

    @Test
    public void shouldEnableSsl() {
        final Cluster cluster = Cluster.build().enableSsl(true).create();
        final Client client = cluster.connect();

        try {
            // this should return "nothing" - there should be no exception
            assertEquals("test", client.submit("'test'").one().getString());
        } finally {
            cluster.close();
        }
    }

    @Test
    public void shouldEnableSslButFailIfClientConnectsWithoutIt() {
        final Cluster cluster = Cluster.build().enableSsl(false).create();
        final Client client = cluster.connect();

        try {
            client.submit("'test'").one();
            fail("Should throw exception because ssl is enabled on the server but not on client");
        } catch(Exception x) {
            final Throwable root = ExceptionUtils.getRootCause(x);
            assertThat(root, instanceOf(TimeoutException.class));
        } finally {
            cluster.close();
        }
    }

    @Test
    public void shouldRespectHighWaterMarkSettingAndSucceed() throws Exception {
        // the highwatermark should get exceeded on the server and thus pause the writes, but have no problem catching
        // itself up - this is a tricky tests to get passing on all environments so this assumption will deny the
        // test for most cases
        assumeThat("Set the 'assertNonDeterministic' property to true to execute this test",
                System.getProperty("assertNonDeterministic"), is("true"));

        final Cluster cluster = Cluster.open();
        final Client client = cluster.connect();

        try {
            final int resultCountToGenerate = 1000;
            final int batchSize = 3;
            final String fatty = IntStream.range(0, 175).mapToObj(String::valueOf).collect(Collectors.joining());
            final String fattyX = "['" + fatty + "'] * " + resultCountToGenerate;

            // don't allow the thread to proceed until all results are accounted for
            final CountDownLatch latch = new CountDownLatch(resultCountToGenerate);
            final AtomicBoolean expected = new AtomicBoolean(false);
            final AtomicBoolean faulty = new AtomicBoolean(false);
            final RequestMessage request = RequestMessage.build(Tokens.OPS_EVAL)
                    .addArg(Tokens.ARGS_BATCH_SIZE, batchSize)
                    .addArg(Tokens.ARGS_GREMLIN, fattyX).create();

            client.submitAsync(request).thenAcceptAsync(r -> {
                r.stream().forEach(item -> {
                    try {
                        final String aFattyResult = item.getString();
                        expected.set(aFattyResult.equals(fatty));
                    } catch (Exception ex) {
                        ex.printStackTrace();
                        faulty.set(true);
                    } finally {
                        latch.countDown();
                    }
                });
            });

            assertTrue(latch.await(30000, TimeUnit.MILLISECONDS));
            assertEquals(0, latch.getCount());
            assertFalse(faulty.get());
            assertTrue(expected.get());

            assertTrue(recordingAppender.getMessages().stream().anyMatch(m -> m.contains("Pausing response writing as writeBufferHighWaterMark exceeded on")));
        } catch (Exception ex) {
            fail("Shouldn't have tossed an exception");
        } finally {
            cluster.close();
        }
    }

    @Test
    public void shouldReturnInvalidRequestArgsWhenGremlinArgIsNotSupplied() throws Exception {
        try (SimpleClient client = new WebSocketClient()) {
            final RequestMessage request = RequestMessage.build(Tokens.OPS_EVAL).create();
            final ResponseMessage result = client.submit(request).get(0);
            assertThat(result.getStatus().getCode(), is(not(ResponseStatusCode.PARTIAL_CONTENT)));
            assertEquals(result.getStatus().getCode(), ResponseStatusCode.REQUEST_ERROR_INVALID_REQUEST_ARGUMENTS);
        }
    }

    @Test
    public void shouldReturnInvalidRequestArgsWhenInvalidReservedBindingKeyIsUsed() throws Exception {
        try (SimpleClient client = new WebSocketClient()) {
            final Map<String, Object> bindings = new HashMap<>();
            bindings.put(T.id.getAccessor(), "123");
            final RequestMessage request = RequestMessage.build(Tokens.OPS_EVAL)
                    .addArg(Tokens.ARGS_GREMLIN, "[1,2,3,4,5,6,7,8,9,0]")
                    .addArg(Tokens.ARGS_BINDINGS, bindings).create();
            final CountDownLatch latch = new CountDownLatch(1);
            final AtomicBoolean pass = new AtomicBoolean(false);
            client.submit(request, result -> {
                if (result.getStatus().getCode() != ResponseStatusCode.PARTIAL_CONTENT) {
                    pass.set(ResponseStatusCode.REQUEST_ERROR_INVALID_REQUEST_ARGUMENTS == result.getStatus().getCode());
                    latch.countDown();
                }
            });

            if (!latch.await(3000, TimeUnit.MILLISECONDS))
                fail("Request should have returned error, but instead timed out");
            assertTrue(pass.get());
        }
    }

    @Test
    public void shouldReturnInvalidRequestArgsWhenInvalidTypeBindingKeyIsUsed() throws Exception {
        try (SimpleClient client = new WebSocketClient()) {
            final Map<Object, Object> bindings = new HashMap<>();
            bindings.put(1, "123");
            final RequestMessage request = RequestMessage.build(Tokens.OPS_EVAL)
                    .addArg(Tokens.ARGS_GREMLIN, "[1,2,3,4,5,6,7,8,9,0]")
                    .addArg(Tokens.ARGS_BINDINGS, bindings).create();
            final CountDownLatch latch = new CountDownLatch(1);
            final AtomicBoolean pass = new AtomicBoolean(false);
            client.submit(request, result -> {
                if (result.getStatus().getCode() != ResponseStatusCode.PARTIAL_CONTENT) {
                    pass.set(ResponseStatusCode.REQUEST_ERROR_INVALID_REQUEST_ARGUMENTS == result.getStatus().getCode());
                    latch.countDown();
                }
            });

            if (!latch.await(3000, TimeUnit.MILLISECONDS))
                fail("Request should have returned error, but instead timed out");
            assertTrue(pass.get());
        }
    }

    @Test
    public void shouldReturnInvalidRequestArgsWhenInvalidNullBindingKeyIsUsed() throws Exception {
        try (SimpleClient client = new WebSocketClient()) {
            final Map<String, Object> bindings = new HashMap<>();
            bindings.put(null, "123");
            final RequestMessage request = RequestMessage.build(Tokens.OPS_EVAL)
                    .addArg(Tokens.ARGS_GREMLIN, "[1,2,3,4,5,6,7,8,9,0]")
                    .addArg(Tokens.ARGS_BINDINGS, bindings).create();
            final CountDownLatch latch = new CountDownLatch(1);
            final AtomicBoolean pass = new AtomicBoolean(false);
            client.submit(request, result -> {
                if (result.getStatus().getCode() != ResponseStatusCode.PARTIAL_CONTENT) {
                    pass.set(ResponseStatusCode.REQUEST_ERROR_INVALID_REQUEST_ARGUMENTS == result.getStatus().getCode());
                    latch.countDown();
                }
            });

            if (!latch.await(3000, TimeUnit.MILLISECONDS))
                fail("Request should have returned error, but instead timed out");
            assertTrue(pass.get());
        }
    }

    @Test
    @SuppressWarnings("unchecked")
    public void shouldBatchResultsByTwos() throws Exception {
        try (SimpleClient client = new WebSocketClient()) {
            final RequestMessage request = RequestMessage.build(Tokens.OPS_EVAL)
                    .addArg(Tokens.ARGS_GREMLIN, "[0,1,2,3,4,5,6,7,8,9]").create();

            final List<ResponseMessage> msgs = client.submit(request);
            assertEquals(5, client.submit(request).size());
            assertEquals(0, ((List<Integer>) msgs.get(0).getResult().getData()).get(0).intValue());
            assertEquals(1, ((List<Integer>) msgs.get(0).getResult().getData()).get(1).intValue());
            assertEquals(2, ((List<Integer>) msgs.get(1).getResult().getData()).get(0).intValue());
            assertEquals(3, ((List<Integer>) msgs.get(1).getResult().getData()).get(1).intValue());
            assertEquals(4, ((List<Integer>) msgs.get(2).getResult().getData()).get(0).intValue());
            assertEquals(5, ((List<Integer>) msgs.get(2).getResult().getData()).get(1).intValue());
            assertEquals(6, ((List<Integer>) msgs.get(3).getResult().getData()).get(0).intValue());
            assertEquals(7, ((List<Integer>) msgs.get(3).getResult().getData()).get(1).intValue());
            assertEquals(8, ((List<Integer>) msgs.get(4).getResult().getData()).get(0).intValue());
            assertEquals(9, ((List<Integer>) msgs.get(4).getResult().getData()).get(1).intValue());
        }
    }

    @Test
    @SuppressWarnings("unchecked")
    public void shouldBatchResultsByOnesByOverridingFromClientSide() throws Exception {
        try (SimpleClient client = new WebSocketClient()) {
            final RequestMessage request = RequestMessage.build(Tokens.OPS_EVAL)
                    .addArg(Tokens.ARGS_GREMLIN, "[0,1,2,3,4,5,6,7,8,9]")
                    .addArg(Tokens.ARGS_BATCH_SIZE, 1).create();

            final List<ResponseMessage> msgs = client.submit(request);
            assertEquals(10, msgs.size());
            IntStream.rangeClosed(0, 9).forEach(i -> assertEquals(i, ((List<Integer>) msgs.get(i).getResult().getData()).get(0).intValue()));
        }
    }

    @Test
    @SuppressWarnings("unchecked")
    public void shouldWorkOverNioTransport() throws Exception {
        try (SimpleClient client = new NioClient()) {
            final RequestMessage request = RequestMessage.build(Tokens.OPS_EVAL)
                    .addArg(Tokens.ARGS_GREMLIN, "[0,1,2,3,4,5,6,7,8,9,]").create();

            final List<ResponseMessage> msg = client.submit(request);
            assertEquals(1, msg.size());
            final List<Integer> integers = (List<Integer>) msg.get(0).getResult().getData();
            IntStream.rangeClosed(0, 9).forEach(i -> assertEquals(i, integers.get(i).intValue()));
        }
    }

    @Test
    public void shouldNotThrowNoSuchElementException() throws Exception {
        try (SimpleClient client = new WebSocketClient()){
            // this should return "nothing" - there should be no exception
            final List<ResponseMessage> responses = client.submit("g.V().has('name','kadfjaldjfla')");
            assertNull(responses.get(0).getResult().getData());
        }
    }

    @Test
    @SuppressWarnings("unchecked")
    public void shouldReceiveFailureTimeOutOnScriptEval() throws Exception {
        try (SimpleClient client = new WebSocketClient()){
            final List<ResponseMessage> responses = client.submit("Thread.sleep(3000);'some-stuff-that-should not return'");
            assertThat(responses.get(0).getStatus().getMessage(), startsWith("Script evaluation exceeded the configured 'scriptEvaluationTimeout' threshold of 200 ms for request"));

            // validate that we can still send messages to the server
            assertEquals(2, ((List<Integer>) client.submit("1+1").get(0).getResult().getData()).get(0).intValue());
        }
    }

    @Test
    public void shouldReceiveFailureTimeOutOnScriptEvalOfOutOfControlLoop() throws Exception {
        try (SimpleClient client = new WebSocketClient()){
            // timeout configured for 1 second so the timed interrupt should trigger prior to the
            // scriptEvaluationTimeout which is at 30 seconds by default
            final List<ResponseMessage> responses = client.submit("while(true){}");
            assertThat(responses.get(0).getStatus().getMessage(), startsWith("Timeout during script evaluation triggered by TimedInterruptCustomizerProvider"));

            // validate that we can still send messages to the server
            assertEquals(2, ((List<Integer>) client.submit("1+1").get(0).getResult().getData()).get(0).intValue());
        }
    }

    @Test
    @SuppressWarnings("unchecked")
    public void shouldReceiveFailureTimeOutOnTotalSerialization() throws Exception {
        try (SimpleClient client = new WebSocketClient()){
            final List<ResponseMessage> responses = client.submit("(0..<100000)");

            // the last message should contain the error
            assertThat(responses.get(responses.size() - 1).getStatus().getMessage(), endsWith("Serialization of the entire response exceeded the 'serializeResponseTimeout' setting"));

            // validate that we can still send messages to the server
            assertEquals(2, ((List<Integer>) client.submit("1+1").get(0).getResult().getData()).get(0).intValue());
        }
    }

    @Test
    @SuppressWarnings("unchecked")
    public void shouldLoadInitScript() throws Exception {
        try (SimpleClient client = new WebSocketClient()){
            assertEquals(2, ((List<Integer>) client.submit("addItUp(1,1)").get(0).getResult().getData()).get(0).intValue());
        }
    }

    @Test
    public void shouldGarbageCollectPhantomButNotHard() throws Exception {
        final Cluster cluster = Cluster.open();
        final Client client = cluster.connect();

        assertEquals(2, client.submit("addItUp(1,1)").all().join().get(0).getInt());
        assertEquals(0, client.submit("def subtract(x,y){x-y};subtract(1,1)").all().join().get(0).getInt());
        assertEquals(0, client.submit("subtract(1,1)").all().join().get(0).getInt());

        final Map<String, Object> bindings = new HashMap<>();
        bindings.put(GremlinGroovyScriptEngine.KEY_REFERENCE_TYPE, GremlinGroovyScriptEngine.REFERENCE_TYPE_PHANTOM);
        assertEquals(4, client.submit("def multiply(x,y){x*y};multiply(2,2)", bindings).all().join().get(0).getInt());

        try {
            client.submit("multiply(2,2)").all().join().get(0).getInt();
            fail("Should throw an exception since reference is phantom.");
        } catch (RuntimeException ignored) {

        } finally {
            cluster.close();
        }
    }

    @Test
    public void shouldReceiveFailureOnBadGraphSONSerialization() throws Exception {
        final Cluster cluster = Cluster.build("localhost").serializer(Serializers.GRAPHSON_V1D0).create();
        final Client client = cluster.connect();

        try {
            client.submit("def class C { def C getC(){return this}}; new C()").all().join();
            fail("Should throw an exception.");
        } catch (RuntimeException re) {
            final Throwable root = ExceptionUtils.getRootCause(re);
            assertThat(root.getMessage(), CoreMatchers.startsWith("Error during serialization: Direct self-reference leading to cycle (through reference chain:"));

            // validate that we can still send messages to the server
            assertEquals(2, client.submit("1+1").all().join().get(0).getInt());
        } finally {
            cluster.close();
        }
    }

    @Test
    public void shouldReceiveFailureOnBadGryoSerialization() throws Exception {
        final Cluster cluster = Cluster.build("localhost").serializer(Serializers.GRYO_V1D0).create();
        final Client client = cluster.connect();

        try {
            client.submit("java.awt.Color.RED").all().join();
            fail("Should throw an exception.");
        } catch (RuntimeException re) {
            final Throwable root = ExceptionUtils.getRootCause(re);
            assertThat(root.getMessage(), CoreMatchers.startsWith("Error during serialization: Class is not registered: java.awt.Color"));

            // validate that we can still send messages to the server
            assertEquals(2, client.submit("1+1").all().join().get(0).getInt());
        } finally {
            cluster.close();
        }
    }

    @SuppressWarnings("ThrowableResultOfMethodCallIgnored")
    @Test
    public void shouldBlockRequestWhenTooBig() throws Exception {
        final Cluster cluster = Cluster.open();
        final Client client = cluster.connect();

        try {
            final String fatty = IntStream.range(0, 1024).mapToObj(String::valueOf).collect(Collectors.joining());
            final CompletableFuture<ResultSet> result = client.submitAsync("'" + fatty + "';'test'");
            final ResultSet resultSet = result.get(10000, TimeUnit.MILLISECONDS);
            resultSet.all().get(10000, TimeUnit.MILLISECONDS);
            fail("Should throw an exception.");
        } catch (TimeoutException te) {
            // the request should not have timed-out - the connection should have been reset, but it seems that
            // timeout seems to occur as well on some systems (it's not clear why).  however, the nature of this
            // test is to ensure that the script isn't processed if it exceeds a certain size, so in this sense
            // it seems ok to pass in this case.
        } catch (Exception re) {
            final Throwable root = ExceptionUtils.getRootCause(re);
            assertEquals("Connection reset by peer", root.getMessage());

            // validate that we can still send messages to the server
            assertEquals(2, client.submit("1+1").all().join().get(0).getInt());
        } finally {
            cluster.close();
        }
    }

    @Test
    public void shouldFailOnDeadHost() throws Exception {
        final Cluster cluster = Cluster.build("localhost").create();
        final Client client = cluster.connect();

        // ensure that connection to server is good
        assertEquals(2, client.submit("1+1").all().join().get(0).getInt());

        // kill the server which will make the client mark the host as unavailable
        this.stopServer();

        try {
            // try to re-issue a request now that the server is down
            client.submit("1+1").all().join();
            fail();
        } catch (RuntimeException re) {
            assertTrue(re.getCause().getCause() instanceof ClosedChannelException);

            //
            // should recover when the server comes back
            //

            // restart server
            this.startServer();
            // the retry interval is 1 second, wait a bit longer
            TimeUnit.SECONDS.sleep(5);

            List<Result> results = client.submit("1+1").all().join();
            assertEquals(1, results.size());
            assertEquals(2, results.get(0).getInt());

        } finally {
            cluster.close();
        }
    }

    @Test
<<<<<<< HEAD
=======
    public void shouldHaveTheSessionTimeout() throws Exception {
        final Cluster cluster = Cluster.build().create();
        final Client client = cluster.connect(name.getMethodName());

        final ResultSet results1 = client.submit("x = [1,2,3,4,5,6,7,8,9]");
        final AtomicInteger counter = new AtomicInteger(0);
        results1.stream().map(i -> i.get(Integer.class) * 2).forEach(i -> assertEquals(counter.incrementAndGet() * 2, Integer.parseInt(i.toString())));

        final ResultSet results2 = client.submit("x[0]+1");
        assertEquals(2, results2.all().get().get(0).getInt());

        // session times out in 3 seconds
        Thread.sleep(3500);

        try {
            client.submit("x[1]+2").all().get();
            fail("Session should be dead");
        } catch (Exception ex) {
            final Throwable cause = ExceptionUtils.getCause(ex);
            assertThat(cause, instanceOf(ResponseException.class));
            assertEquals(ResponseStatusCode.SERVER_ERROR_SCRIPT_EVALUATION, ((ResponseException) cause).getResponseStatusCode());

            // validate that we can still send messages to the server
            assertEquals(2, client.submit("1+1").all().join().get(0).getInt());
        } finally {
            cluster.close();
        }
    }

    @Test
>>>>>>> 0ff4e828
    public void shouldNotHavePartialContentWithOneResult() throws Exception {
        try (SimpleClient client = new WebSocketClient()) {
            final RequestMessage request = RequestMessage.build(Tokens.OPS_EVAL)
                    .addArg(Tokens.ARGS_GREMLIN, "10").create();
            final List<ResponseMessage> responses = client.submit(request);
            assertEquals(1, responses.size());
            assertEquals(ResponseStatusCode.SUCCESS, responses.get(0).getStatus().getCode());
        }
    }

    @Test
    public void shouldFailWithBadScriptEval() throws Exception {
        try (SimpleClient client = new WebSocketClient()) {
            final RequestMessage request = RequestMessage.build(Tokens.OPS_EVAL)
                    .addArg(Tokens.ARGS_GREMLIN, "new String().doNothingAtAllBecauseThis is a syntax error").create();
            final List<ResponseMessage> responses = client.submit(request);
            assertEquals(ResponseStatusCode.SERVER_ERROR_SCRIPT_EVALUATION, responses.get(0).getStatus().getCode());
            assertEquals(1, responses.size());
        }
    }

    @Test
    @SuppressWarnings("unchecked")
    public void shouldStillSupportDeprecatedRebindingsParameterOnServer() throws Exception {
        // this test can be removed when the rebindings arg is removed
        try (SimpleClient client = new WebSocketClient()) {
            final Map<String,String> rebindings = new HashMap<>();
            rebindings.put("xyz", "graph");
            final RequestMessage request = RequestMessage.build(Tokens.OPS_EVAL)
                    .addArg(Tokens.ARGS_GREMLIN, "xyz.addVertex('name','jason')")
                    .addArg(Tokens.ARGS_REBINDINGS, rebindings).create();
            final List<ResponseMessage> responses = client.submit(request);
            assertEquals(1, responses.size());

            final DetachedVertex v = ((ArrayList<DetachedVertex>) responses.get(0).getResult().getData()).get(0);
            assertEquals("jason", v.value("name"));
        }
    }
}<|MERGE_RESOLUTION|>--- conflicted
+++ resolved
@@ -61,7 +61,6 @@
 import java.util.stream.IntStream;
 
 import static org.hamcrest.CoreMatchers.containsString;
-import static org.hamcrest.CoreMatchers.instanceOf;
 import static org.hamcrest.CoreMatchers.is;
 import static org.hamcrest.core.IsInstanceOf.instanceOf;
 import static org.hamcrest.core.IsNot.not;
@@ -648,39 +647,6 @@
     }
 
     @Test
-<<<<<<< HEAD
-=======
-    public void shouldHaveTheSessionTimeout() throws Exception {
-        final Cluster cluster = Cluster.build().create();
-        final Client client = cluster.connect(name.getMethodName());
-
-        final ResultSet results1 = client.submit("x = [1,2,3,4,5,6,7,8,9]");
-        final AtomicInteger counter = new AtomicInteger(0);
-        results1.stream().map(i -> i.get(Integer.class) * 2).forEach(i -> assertEquals(counter.incrementAndGet() * 2, Integer.parseInt(i.toString())));
-
-        final ResultSet results2 = client.submit("x[0]+1");
-        assertEquals(2, results2.all().get().get(0).getInt());
-
-        // session times out in 3 seconds
-        Thread.sleep(3500);
-
-        try {
-            client.submit("x[1]+2").all().get();
-            fail("Session should be dead");
-        } catch (Exception ex) {
-            final Throwable cause = ExceptionUtils.getCause(ex);
-            assertThat(cause, instanceOf(ResponseException.class));
-            assertEquals(ResponseStatusCode.SERVER_ERROR_SCRIPT_EVALUATION, ((ResponseException) cause).getResponseStatusCode());
-
-            // validate that we can still send messages to the server
-            assertEquals(2, client.submit("1+1").all().join().get(0).getInt());
-        } finally {
-            cluster.close();
-        }
-    }
-
-    @Test
->>>>>>> 0ff4e828
     public void shouldNotHavePartialContentWithOneResult() throws Exception {
         try (SimpleClient client = new WebSocketClient()) {
             final RequestMessage request = RequestMessage.build(Tokens.OPS_EVAL)
