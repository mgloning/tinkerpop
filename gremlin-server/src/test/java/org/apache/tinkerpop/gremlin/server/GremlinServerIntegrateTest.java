/*
 * Licensed to the Apache Software Foundation (ASF) under one
 * or more contributor license agreements.  See the NOTICE file
 * distributed with this work for additional information
 * regarding copyright ownership.  The ASF licenses this file
 * to you under the Apache License, Version 2.0 (the
 * "License"); you may not use this file except in compliance
 * with the License.  You may obtain a copy of the License at
 *
 * http://www.apache.org/licenses/LICENSE-2.0
 *
 * Unless required by applicable law or agreed to in writing,
 * software distributed under the License is distributed on an
 * "AS IS" BASIS, WITHOUT WARRANTIES OR CONDITIONS OF ANY
 * KIND, either express or implied.  See the License for the
 * specific language governing permissions and limitations
 * under the License.
 */
package org.apache.tinkerpop.gremlin.server;

import io.netty.channel.ChannelHandlerContext;
import io.netty.handler.codec.http.HttpResponseStatus;
import io.netty.util.AttributeKey;
import nl.altindag.log.LogCaptor;
import org.apache.commons.configuration2.BaseConfiguration;
import org.apache.commons.configuration2.Configuration;
<<<<<<< HEAD
import org.apache.tinkerpop.gremlin.driver.RequestOptions;
=======
import org.apache.commons.lang3.RandomStringUtils;
import org.apache.commons.lang3.StringUtils;
import org.apache.tinkerpop.gremlin.server.channel.HttpTestChannelizer;
import org.apache.tinkerpop.gremlin.server.channel.TestChannelizer;
import org.apache.tinkerpop.gremlin.server.channel.UnifiedChannelizer;
import org.apache.tinkerpop.gremlin.server.channel.UnifiedTestChannelizer;
import org.apache.tinkerpop.gremlin.server.channel.WebSocketChannelizer;
import org.apache.tinkerpop.gremlin.server.channel.WebSocketTestChannelizer;
import org.apache.tinkerpop.gremlin.server.channel.WsAndHttpTestChannelizer;
>>>>>>> 9627b78b
import org.apache.tinkerpop.gremlin.structure.VertexProperty;
import org.apache.tinkerpop.gremlin.TestHelper;
import org.apache.tinkerpop.gremlin.driver.Client;
import org.apache.tinkerpop.gremlin.driver.Cluster;
import org.apache.tinkerpop.gremlin.driver.Result;
import org.apache.tinkerpop.gremlin.driver.ResultSet;
import org.apache.tinkerpop.gremlin.driver.UserAgent;
import org.apache.tinkerpop.gremlin.driver.exception.ResponseException;
import org.apache.tinkerpop.gremlin.driver.remote.DriverRemoteConnection;
import org.apache.tinkerpop.gremlin.driver.simple.SimpleClient;
import org.apache.tinkerpop.gremlin.groovy.jsr223.GremlinGroovyScriptEngine;
import org.apache.tinkerpop.gremlin.groovy.jsr223.GroovyCompilerGremlinPlugin;
import org.apache.tinkerpop.gremlin.groovy.jsr223.customizer.SimpleSandboxExtension;
import org.apache.tinkerpop.gremlin.jsr223.ScriptFileGremlinPlugin;
import org.apache.tinkerpop.gremlin.process.traversal.Traversal;
import org.apache.tinkerpop.gremlin.process.traversal.dsl.graph.GraphTraversalSource;
import org.apache.tinkerpop.gremlin.process.traversal.dsl.graph.__;
import org.apache.tinkerpop.gremlin.server.channel.HttpTestChannelizer;
import org.apache.tinkerpop.gremlin.server.channel.TestChannelizer;
import org.apache.tinkerpop.gremlin.structure.Graph;
import org.apache.tinkerpop.gremlin.structure.RemoteGraph;
import org.apache.tinkerpop.gremlin.structure.T;
import org.apache.tinkerpop.gremlin.structure.Vertex;
import org.apache.tinkerpop.gremlin.structure.Edge;
import org.apache.tinkerpop.gremlin.util.ExceptionHelper;
import org.apache.tinkerpop.gremlin.util.function.Lambda;
import org.apache.tinkerpop.gremlin.util.message.RequestMessage;
import org.apache.tinkerpop.gremlin.util.message.ResponseMessage;
import org.hamcrest.Matchers;
import org.junit.After;
import org.junit.AfterClass;
import org.junit.Before;
import org.junit.BeforeClass;
import org.junit.Ignore;
import org.junit.Test;
import org.slf4j.LoggerFactory;

import java.util.ArrayList;
import java.util.HashMap;
import java.util.List;
import java.util.Map;
import java.util.concurrent.CompletableFuture;
import java.util.concurrent.CountDownLatch;
import java.util.concurrent.TimeUnit;
import java.util.concurrent.TimeoutException;
import java.util.concurrent.atomic.AtomicBoolean;
import java.util.function.Supplier;
import java.util.stream.Collectors;
import java.util.stream.IntStream;

import static org.apache.tinkerpop.gremlin.groovy.jsr223.GroovyCompilerGremlinPlugin.Compilation.COMPILE_STATIC;
import static org.apache.tinkerpop.gremlin.process.remote.RemoteConnection.GREMLIN_REMOTE;
import static org.apache.tinkerpop.gremlin.process.remote.RemoteConnection.GREMLIN_REMOTE_CONNECTION_CLASS;
import static org.apache.tinkerpop.gremlin.process.traversal.AnonymousTraversalSource.traversal;
import static org.apache.tinkerpop.gremlin.util.Tokens.ARGS_EVAL_TIMEOUT;
import static org.hamcrest.CoreMatchers.containsString;
import static org.hamcrest.CoreMatchers.is;
import static org.hamcrest.MatcherAssert.assertThat;
import static org.hamcrest.core.IsInstanceOf.instanceOf;
import static org.hamcrest.core.StringStartsWith.startsWith;
import static org.junit.Assert.assertEquals;
import static org.junit.Assert.assertNull;
import static org.junit.Assert.assertTrue;
import static org.junit.Assert.assertFalse;
import static org.junit.Assert.fail;

/**
 * Integration tests for server-side settings and processing.
 *
 * @author Stephen Mallette (http://stephen.genoprime.com)
 */
public class GremlinServerIntegrateTest extends AbstractGremlinServerIntegrationTest {

    private static final org.slf4j.Logger logger = LoggerFactory.getLogger(GremlinServerIntegrateTest.class);

    private final Supplier<Graph> graphGetter = () -> server.getServerGremlinExecutor().getGraphManager().getGraph("graph");
    private final Configuration conf = new BaseConfiguration() {{
        setProperty(Graph.GRAPH, RemoteGraph.class.getName());
        setProperty(GREMLIN_REMOTE_CONNECTION_CLASS, DriverRemoteConnection.class.getName());
        setProperty(DriverRemoteConnection.GREMLIN_REMOTE_DRIVER_SOURCENAME, "g");
        setProperty(GREMLIN_REMOTE + "attachment", graphGetter);
        setProperty("clusterConfiguration.port", TestClientFactory.PORT);
        setProperty("clusterConfiguration.hosts", "localhost");
    }};

    private static LogCaptor logCaptor;

    private static final RequestOptions groovyRequestOptions = RequestOptions.build().language("gremlin-groovy").create();

    @BeforeClass
    public static void setupLogCaptor() {
        logCaptor = LogCaptor.forRoot();
    }

    @AfterClass
    public static void tearDownAfterClass() {
        logCaptor.close();
    }

    @Before
    public void setupForEachTest() {
        logCaptor.clearLogs();
    }

    @After
    public void teardownForEachTest() {
    }

    /**
     * Configure specific Gremlin Server settings for specific tests.
     */
    @Override
    public Settings overrideSettings(final Settings settings) {
        final String nameOfTest = name.getMethodName();
        switch (nameOfTest) {
            case "shouldProvideBetterExceptionForMethodCodeTooLarge":
                settings.maxRequestContentLength = 4096000;
                settings.maxParameters = Integer.MAX_VALUE;
                break;
            case "shouldRespectHighWaterMarkSettingAndSucceed":
                settings.writeBufferHighWaterMark = 64;
                settings.writeBufferLowWaterMark = 32;
                break;
            case "shouldReceiveFailureTimeOutOnScriptEval":
                settings.evaluationTimeout = 1000;
                break;
            case "shouldBlockRequestWhenTooBig":
                settings.maxRequestContentLength = 1024;
                break;
            case "shouldBatchResultsByTwos":
            case "shouldBatchResultsByTwosToDriver":
                settings.resultIterationBatchSize = 2;
                break;
            case "shouldUseSimpleSandbox":
                settings.scriptEngines.get("gremlin-groovy").plugins.put(GroovyCompilerGremlinPlugin.class.getName(), getScriptEngineConfForSimpleSandbox());
                // remove the script because it isn't used in the test but also because it's not CompileStatic ready
                settings.scriptEngines.get("gremlin-groovy").plugins.remove(ScriptFileGremlinPlugin.class.getName());
                break;
            case "shouldReceiveFailureTimeOutOnScriptEvalOfOutOfControlLoop":
                settings.scriptEngines.get("gremlin-groovy").plugins.put(GroovyCompilerGremlinPlugin.class.getName(), getScriptEngineConfForTimedInterrupt());
                break;
            case "shouldUseBaseScript":
                settings.scriptEngines.get("gremlin-groovy").plugins.put(GroovyCompilerGremlinPlugin.class.getName(), getScriptEngineConfForBaseScript());
                settings.scriptEngines.get("gremlin-groovy").config = getScriptEngineConfForBaseScript();
                break;
            case "shouldReturnInvalidRequestArgsWhenBindingCountExceedsAllowable":
                settings.maxParameters = 1;
                break;
            case "shouldTimeOutRemoteTraversal":
                settings.evaluationTimeout = 500;
                break;
            case "shouldBlowTheWorkQueueSize":
                settings.gremlinPool = 1;
                settings.maxWorkQueueSize = 1;
                break;
            case "shouldStoreUserAgentInContextHttp":
                settings.channelizer = HttpTestChannelizer.class.getName();
                break;
            default:
                break;
        }

        return settings;
    }

    private static Map<String, Object> getScriptEngineConfForSimpleSandbox() {
        final Map<String,Object> scriptEngineConf = new HashMap<>();
        scriptEngineConf.put("compilation", COMPILE_STATIC.name());
        scriptEngineConf.put("extensions", SimpleSandboxExtension.class.getName());
        return scriptEngineConf;
    }

    private static Map<String, Object> getScriptEngineConfForTimedInterrupt() {
        final Map<String,Object> scriptEngineConf = new HashMap<>();
        scriptEngineConf.put("timedInterrupt", 1000);
        return scriptEngineConf;
    }

    private static Map<String, Object> getScriptEngineConfForInterpreterMode() {
        final Map<String,Object> scriptEngineConf = new HashMap<>();
        scriptEngineConf.put("enableInterpreterMode", true);
        return scriptEngineConf;
    }

    private static Map<String, Object> getScriptEngineConfForBaseScript() {
        final Map<String,Object> scriptEngineConf = new HashMap<>();
        final Map<String,Object> properties = new HashMap<>();
        properties.put("ScriptBaseClass", BaseScriptForTesting.class.getName());
        scriptEngineConf.put("compilerConfigurationOptions", properties);
        return scriptEngineConf;
    }

    @Test
    public void shouldStoreUserAgentInContextHttp() throws InterruptedException {
        shouldStoreUserAgentInHttpContext();
    }

    private void shouldStoreUserAgentInHttpContext() throws InterruptedException {
        if(server.getChannelizer() instanceof TestChannelizer) {
            TestChannelizer channelizer = (TestChannelizer) server.getChannelizer();
            channelizer.resetChannelHandlerContext();
            assertNull(getUserAgentIfAvailable());
            final Cluster cluster = TestClientFactory.build()
                    .enableUserAgentOnConnect(true)
                    .create();
            final Client client = cluster.connect();

            client.submit("g.V()");
            waitForUserAgentAvailability();
            assertEquals(UserAgent.USER_AGENT, getUserAgentIfAvailable());
            client.submit("g.V()");
            waitForUserAgentAvailability();
            assertEquals(UserAgent.USER_AGENT, getUserAgentIfAvailable());
            client.close();
            cluster.close();
        }
    }

    private String getUserAgentIfAvailable() {
        final AttributeKey<String> userAgentAttrKey = AttributeKey.valueOf(UserAgent.USER_AGENT_HEADER_NAME);
        if(!(server.getChannelizer() instanceof TestChannelizer)) {
            return null;
        }
        final TestChannelizer channelizer = (TestChannelizer) server.getChannelizer();
        final ChannelHandlerContext ctx = channelizer.getMostRecentChannelHandlerContext();
        if(ctx == null || !ctx.channel().hasAttr(userAgentAttrKey)) {
            return null;
        }
        return channelizer.getMostRecentChannelHandlerContext().channel().attr(userAgentAttrKey).get();
    }

    private void waitForUserAgentAvailability() throws InterruptedException {
        final int maxWait = 2000;
        final int waitInterval = 50;
        for(int i = 0; i < maxWait; i += waitInterval) {
            if (getUserAgentIfAvailable() != null) {
                return;
            }
            java.lang.Thread.sleep(waitInterval);
        }
    }

    @Test
    public void shouldBlowTheWorkQueueSize() throws Exception {
        final Cluster cluster = TestClientFactory.open();
        final Client client = cluster.connect();

        // maxWorkQueueSize=1 && gremlinPool=1
        // we should be able to do one request at a time serially
        assertEquals("test1", client.submit("'test1'", groovyRequestOptions).all().get().get(0).getString());
        assertEquals("test2", client.submit("'test2'", groovyRequestOptions).all().get().get(0).getString());
        assertEquals("test3", client.submit("'test3'", groovyRequestOptions).all().get().get(0).getString());

        final AtomicBoolean errorTriggered = new AtomicBoolean();
        final ResultSet r1 = client.submitAsync("Thread.sleep(1000);'test4'", groovyRequestOptions).get();

        final List<CompletableFuture<List<Result>>> blockers = new ArrayList<>();
        for (int ix = 0; ix < 512 && !errorTriggered.get(); ix++) {
            blockers.add(client.submit("'test'", groovyRequestOptions).all().exceptionally(t -> {
                final ResponseException re = (ResponseException) t.getCause();
                errorTriggered.compareAndSet(false, HttpResponseStatus.TOO_MANY_REQUESTS == re.getResponseStatusCode());
                return null;
            }));
        }

        assertThat(errorTriggered.get(), is(true));

        // wait for the blockage to clear for sure
        assertEquals("test4", r1.all().get().get(0).getString());
        blockers.forEach(CompletableFuture::join);

        // should be accepting test6 now
        assertEquals("test6", client.submit("'test6'", groovyRequestOptions).all().get().get(0).getString());

        cluster.close();
    }

    @Test
    @Ignore("Lambda is not supported")
    public void shouldScriptEvaluationErrorForRemoteTraversal() throws Exception {
        final GraphTraversalSource g = traversal().withRemote(conf);

        try {
            // tests bad lambda
            g.inject(1).sideEffect(Lambda.consumer("(")).iterate();
            fail("This traversal should not have executed since lambda can't be compiled");
        } catch (Exception ex) {
            final Throwable t = ex.getCause();
            assertThat(t, instanceOf(ResponseException.class));
            assertEquals(HttpResponseStatus.BAD_REQUEST, ((ResponseException) t).getResponseStatusCode());
        }

        // make a graph with a cycle in it to force a long run traversal
        graphGetter.get().traversal().addV("person").as("p").addE("self").to("p").iterate();

        try {
            // tests an "unending" traversal
            g.V().repeat(__.out()).until(__.outE().count().is(0)).iterate();
            fail("This traversal should have timed out");
        } catch (Exception ex) {
            final Throwable t = ex.getCause();
            assertThat(t, instanceOf(ResponseException.class));
            assertEquals(HttpResponseStatus.INTERNAL_SERVER_ERROR, ((ResponseException) t).getResponseStatusCode());
        }

        g.close();
    }

    @Test
    @Ignore("Lambda is not supported")
    public void shouldTimeOutRemoteTraversal() throws Exception {
        final GraphTraversalSource g = traversal().withRemote(conf);

        try {
            // tests sleeping thread
            g.inject(1).sideEffect(Lambda.consumer("Thread.sleep(10000)")).iterate();
            fail("This traversal should have timed out");
        } catch (Exception ex) {
            final Throwable t = ex.getCause();
            assertThat(t, instanceOf(ResponseException.class));
            assertEquals(HttpResponseStatus.INTERNAL_SERVER_ERROR, ((ResponseException) t).getResponseStatusCode());
        }

        // make a graph with a cycle in it to force a long run traversal
        graphGetter.get().traversal().addV("person").as("p").addE("self").to("p").iterate();

        try {
            // tests an "unending" traversal
            g.V().repeat(__.out()).until(__.outE().count().is(0)).iterate();
            fail("This traversal should have timed out");
        } catch (Exception ex) {
            final Throwable t = ex.getCause();
            assertThat(t, instanceOf(ResponseException.class));
            assertEquals(HttpResponseStatus.INTERNAL_SERVER_ERROR, ((ResponseException) t).getResponseStatusCode());
        }

        g.close();
    }

    @Test
    @Ignore("Lambda is not supported")
    public void shouldTimeOutRemoteTraversalWithPerRequestOption() throws Exception {
        final GraphTraversalSource g = traversal().withRemote(conf);

        try {
            // tests sleeping thread
            g.with(ARGS_EVAL_TIMEOUT, 500L).inject(1).sideEffect(Lambda.consumer("Thread.sleep(10000)")).iterate();
            fail("This traversal should have timed out");
        } catch (Exception ex) {
            final Throwable t = ex.getCause();
            assertThat(t, instanceOf(ResponseException.class));
            assertEquals(HttpResponseStatus.INTERNAL_SERVER_ERROR, ((ResponseException) t).getResponseStatusCode());
        }

        // make a graph with a cycle in it to force a long run traversal
        graphGetter.get().traversal().addV("person").as("p").addE("self").to("p").iterate();

        try {
            // tests an "unending" traversal
            g.with(ARGS_EVAL_TIMEOUT, 500L).V().repeat(__.out()).until(__.outE().count().is(0)).iterate();
            fail("This traversal should have timed out");
        } catch (Exception ex) {
            final Throwable t = ex.getCause();
            assertThat(t, instanceOf(ResponseException.class));
            assertEquals(HttpResponseStatus.INTERNAL_SERVER_ERROR, ((ResponseException) t).getResponseStatusCode());
        }

        g.close();
    }

    @Test
    public void shouldProduceProperExceptionOnTimeout() throws Exception {
        final Cluster cluster = TestClientFactory.open();
        final Client client = cluster.connect();

        boolean success = false;
        // Run a short test script a few times with progressively longer timeouts.
        // Each submissions should either succeed or fail with a timeout.
        // Note: the range of timeouts is intended to cover the case when the script finishes at about the
        // same time when the timeout occurs. In this situation either a timeout response or a successful
        // response is acceptable, however no other processing errors should occur.
        // Note: the timeout of 30 ms is generally sufficient for running a simple traversal, so using longer
        // timeouts are not likely to results in a success/timeout response collision, which is the purpose
        // of this test.
        // Note: this test may have a false negative result, but a failure  would indicate a real problem.
        for(int i = 0; i < 30; i++) {
            int timeout = 1 + i;
            overrideEvaluationTimeout(timeout);

            try {
                client.submit("g.inject(2)").all().get().get(0).getInt();
                success = true;
            } catch (Exception ex) {
                final Throwable t = ex.getCause();
                assertThat("Unexpected exception with script evaluation timeout: " + timeout, t, instanceOf(ResponseException.class));
                assertEquals(HttpResponseStatus.INTERNAL_SERVER_ERROR, ((ResponseException) t).getResponseStatusCode());
            }
        }

        assertTrue("Some script submissions should succeed", success);

        cluster.close();
    }

    @Test
    public void shouldUseBaseScript() throws Exception {
        final Cluster cluster = TestClientFactory.open();
        final Client client = cluster.connect();

        assertEquals("hello, stephen", client.submit("hello('stephen')", groovyRequestOptions).all().get().get(0).getString());

        cluster.close();
    }

    @Test
    public void shouldUseSimpleSandbox() throws Exception {
        final Cluster cluster = TestClientFactory.open();
        final Client client = cluster.connect();

        assertEquals(2, client.submit("1+1", groovyRequestOptions).all().get().get(0).getInt());

        try {
            // this should return "nothing" - there should be no exception
            client.submit("java.lang.System.exit(0)", groovyRequestOptions).all().get();
            fail("The above should not have executed in any successful way as sandboxing is enabled");
        } catch (Exception ex) {
            assertThat(ex.getCause().getMessage(), containsString("[Static type checking] - Not authorized to call this method: java.lang.System#exit(int)"));
        } finally {
            cluster.close();
        }
    }

    @Test
    public void shouldRespectHighWaterMarkSettingAndSucceed() {
        // the highwatermark should get exceeded on the server and thus pause the writes, but have no problem catching
        // itself up - this is a tricky tests to get passing on all environments so this assumption will deny the
        // test for most cases
        TestHelper.assumeNonDeterministic();

        final Cluster cluster = TestClientFactory.open();
        final Client client = cluster.connect();

        try {
<<<<<<< HEAD
            final int resultCountToGenerate = 1000;
            final int batchSize = 3;
            final String fatty = IntStream.range(0, 175).mapToObj(String::valueOf).collect(Collectors.joining());
            final String gremlin = String.format("g.inject('%s').repeat(inject('%s').times(%d))", fatty, fatty, resultCountToGenerate-1);
=======
            final int resultCountToGenerate = 300;
            final int batchSize = 1;
            final String fatty = RandomStringUtils.random(128);
            final String fattyX = "[x] * " + resultCountToGenerate;
>>>>>>> 9627b78b

            // don't allow the thread to proceed until all results are accounted for
            final CountDownLatch latch = new CountDownLatch(resultCountToGenerate);
            final AtomicBoolean expected = new AtomicBoolean(false);
            final AtomicBoolean faulty = new AtomicBoolean(false);
<<<<<<< HEAD
            final RequestMessage request = RequestMessage.build(gremlin)
                    .addChunkSize(batchSize).create();
=======
            final RequestMessage request = RequestMessage.build(Tokens.OPS_EVAL)
                    .addArg(ARGS_EVAL_TIMEOUT, 10 * 60 * 1000)
                    .addArg(Tokens.ARGS_BATCH_SIZE, batchSize)
                    .addArg(Tokens.ARGS_BINDINGS, new HashMap<String,Object>() {{ put("x", fatty); }})
                    .addArg(Tokens.ARGS_GREMLIN, fattyX).create();
>>>>>>> 9627b78b

            client.submitAsync(request).thenAcceptAsync(r -> {
                r.stream().forEach(item -> {
                    try {
                        final String aFattyResult = item.getString();
                        expected.set(aFattyResult.equals(fatty));
                    } catch (Exception ex) {
                        ex.printStackTrace();
                        faulty.set(true);
                    } finally {
                        latch.countDown();
                    }
                });
            });

            assertThat(latch.await(30000, TimeUnit.MILLISECONDS), is(true));
            assertEquals(0, latch.getCount());
            assertThat(faulty.get(), is(false));
            assertThat(expected.get(), is(true));

            assertThat(logCaptor.getLogs().stream().anyMatch(m -> m.contains(
                    "pausing response writing as writeBufferHighWaterMark exceeded on")), is(true));
        } catch (Exception ex) {
            fail("Shouldn't have tossed an exception");
        } finally {
            cluster.close();
        }
    }

    @Test
    public void shouldReturnInvalidRequestArgsWhenInvalidReservedBindingKeyIsUsed() throws Exception {
        try (SimpleClient client = TestClientFactory.createSimpleHttpClient()) {
            final Map<String, Object> bindings = new HashMap<>();
            bindings.put(T.id.getAccessor(), "123");
            final RequestMessage request = RequestMessage.build("g.inject(1,2,3,4,5,6,7,8,9,0)")
                    .addBindings(bindings).create();
            final CountDownLatch latch = new CountDownLatch(1);
            final AtomicBoolean pass = new AtomicBoolean(false);
            client.submit(request, result -> {
                if (HttpResponseStatus.BAD_REQUEST == result.getStatus().getCode()) {
                    pass.set(true);
                    latch.countDown();
                }
            });

            if (!latch.await(3000, TimeUnit.MILLISECONDS))
                fail("Request should have returned error, but instead timed out");
            assertThat(pass.get(), is(true));
        }

        try (SimpleClient client = TestClientFactory.createSimpleHttpClient()) {
            final Map<String, Object> bindings = new HashMap<>();
            bindings.put("id", "123");
            final RequestMessage request = RequestMessage.build("g.inject(1,2,3,4,5,6,7,8,9,0)")
                    .addBindings(bindings).create();
            final CountDownLatch latch = new CountDownLatch(1);
            final AtomicBoolean pass = new AtomicBoolean(false);
            client.submit(request, result -> {
                if (HttpResponseStatus.BAD_REQUEST == result.getStatus().getCode()) {
                    pass.set(true);
                    latch.countDown();
                }
            });

            if (!latch.await(3000, TimeUnit.MILLISECONDS))
                fail("Request should have returned error, but instead timed out");
            assertTrue(pass.get());
        }
    }

    @Test
    public void shouldReturnInvalidRequestArgsWhenBindingCountExceedsAllowable() throws Exception {
        try (SimpleClient client = TestClientFactory.createSimpleHttpClient()) {
            final Map<String, Object> bindings = new HashMap<>();
            bindings.put("x", 123);
            bindings.put("y", 123);
            final RequestMessage request = RequestMessage.build("g.withSideEffect('x', x).inject(y).math('x+_')")
                    .addBindings(bindings).create();
            final CountDownLatch latch = new CountDownLatch(1);
            final AtomicBoolean pass = new AtomicBoolean(false);
            client.submit(request, result -> {
                if (HttpResponseStatus.BAD_REQUEST == result.getStatus().getCode()) {
                    pass.set(true);
                    latch.countDown();
                }
            });

            if (!latch.await(3000, TimeUnit.MILLISECONDS))
                fail("Request should have returned error, but instead timed out");
            assertThat(pass.get(), is(true));
        }

        try (SimpleClient client = TestClientFactory.createSimpleHttpClient()) {
            final Map<String, Object> bindings = new HashMap<>();
            bindings.put("x", 123);
            final RequestMessage request = RequestMessage.build("g.inject(x).math('_+123')")
                    .addBindings(bindings).create();
            final CountDownLatch latch = new CountDownLatch(1);
            final AtomicBoolean pass = new AtomicBoolean(false);
            client.submit(request, result -> {
                if (HttpResponseStatus.OK == result.getStatus().getCode()) {
                    pass.set(((double) result.getResult().getData().get(0)) == 246.0);
                    latch.countDown();
                }
            });

            if (!latch.await(3000, TimeUnit.MILLISECONDS))
                fail("Request should have returned error, but instead timed out");
            assertThat(pass.get(), is(true));
        }
    }

    @Test
    public void shouldReturnInvalidRequestArgsWhenInvalidNullBindingKeyIsUsed() throws Exception {
        try (SimpleClient client = TestClientFactory.createSimpleHttpClient()) {
            final Map<String, Object> bindings = new HashMap<>();
            bindings.put(null, "123");
            final RequestMessage request = RequestMessage.build("g.inject(1,2,3,4,5,6,7,8,9,0)")
                    .addBindings(bindings).create();
            final CountDownLatch latch = new CountDownLatch(1);
            final AtomicBoolean pass = new AtomicBoolean(false);
            client.submit(request, result -> {
                if (HttpResponseStatus.BAD_REQUEST == result.getStatus().getCode()) {
                    pass.set(true);
                    latch.countDown();
                }
            });

            if (!latch.await(3000, TimeUnit.MILLISECONDS))
                fail("Request should have returned error, but instead timed out");
            assertThat(pass.get(), is(true));
        }
    }

    @Test
    @SuppressWarnings("unchecked")
    public void shouldBatchResultsByTwos() throws Exception {
        try (SimpleClient client = TestClientFactory.createSimpleHttpClient()) {
            final RequestMessage request = RequestMessage.build("g.inject(0,1,2,3,4,5,6,7,8,9)").create();

            final List<ResponseMessage> msgs = client.submit(request);
            assertEquals(0, (int) msgs.get(0).getResult().getData().get(0));
            assertEquals(1, (int) msgs.get(0).getResult().getData().get(1));
            assertEquals(2, (int) msgs.get(1).getResult().getData().get(0));
            assertEquals(3, (int) msgs.get(1).getResult().getData().get(1));
            assertEquals(4, (int) msgs.get(2).getResult().getData().get(0));
            assertEquals(5, (int) msgs.get(2).getResult().getData().get(1));
            assertEquals(6, (int) msgs.get(3).getResult().getData().get(0));
            assertEquals(7, (int) msgs.get(3).getResult().getData().get(1));
            assertEquals(8, (int) msgs.get(4).getResult().getData().get(0));
            assertEquals(9, (int) msgs.get(4).getResult().getData().get(1));
            for (ResponseMessage resp : msgs.subList(5, msgs.size())) {
                assertEquals(0, resp.getResult().getData().size());
            }
        }
    }

    @Test
    public void shouldBatchResultsByTwosWithDriver() throws Exception {
        final Cluster cluster = TestClientFactory.build().create();
        final Client client = cluster.connect();

        try {
            final List<Result> results = client.submit("g.inject(0,1,2,3,4,5,6,7,8,9)").all().join();
            for (int ix = 0; ix < results.size(); ix++) {
                assertEquals(ix, results.get(ix).getInt());
            }
        } finally {
            cluster.close();
        }
    }

    @Test
    public void shouldNotThrowNoSuchElementException() throws Exception {
        try (SimpleClient client = TestClientFactory.createSimpleHttpClient()){
            // this should return "nothing" - there should be no exception
            final List<ResponseMessage> responses = client.submit("g.V().has('name','kadfjaldjfla')");
            assertTrue(((List) responses.get(0).getResult().getData()).isEmpty());
        }
    }

    @Test
    @SuppressWarnings("unchecked")
    public void shouldReceiveFailureTimeOutOnScriptEval() throws Exception {
        try (SimpleClient client = TestClientFactory.createSimpleHttpClient()){
            final List<ResponseMessage> responses = client.submit(
                    RequestMessage.build("Thread.sleep(3000);'some-stuff-that-should not return'")
                            .addLanguage("gremlin-groovy").create()
                    );
            assertTrue(responses.get(0).getStatus().getMessage().contains("timeout occurred"));

            // validate that we can still send messages to the server
            assertEquals(2, ((Integer) (client.submit("g.inject(2)").get(0).getResult().getData()).get(0)).intValue());
        }
    }

    @Test
    @SuppressWarnings("unchecked")
    public void shouldReceiveFailureTimeOutOnEvalUsingOverride() throws Exception {
        try (SimpleClient client = TestClientFactory.createSimpleHttpClient()) {
            final RequestMessage msg = RequestMessage.build("Thread.sleep(3000);'some-stuff-that-should not return'")
                    .addTimeoutMillis(100L)
                    .addLanguage("gremlin-groovy")
                    .create();
            final List<ResponseMessage> responses = client.submit(msg);
            assertThat(responses.get(0).getStatus().getMessage(), containsString("A timeout occurred during traversal evaluation"));

            // validate that we can still send messages to the server
            assertEquals(2, ((Integer) (client.submit("g.inject(2)").get(0).getResult().getData()).get(0)).intValue());
        }
    }

    @Test
    public void shouldReceiveFailureTimeOutOnScriptEvalOfOutOfControlLoop() throws Exception {
        try (SimpleClient client = TestClientFactory.createSimpleHttpClient()){
            // timeout configured for 1 second so the timed interrupt should trigger prior to the
            // evaluationTimeout which is at 30 seconds by default
            final List<ResponseMessage> responses = client.submit(
                    RequestMessage.build("while(true){}").addLanguage("gremlin-groovy").create()
            );
            assertThat(responses.get(0).getStatus().getMessage(), startsWith("Timeout during script evaluation triggered by TimedInterruptCustomizerProvider"));

            // validate that we can still send messages to the server
            assertEquals(2, ((Integer) (client.submit("g.inject(2)").get(0).getResult().getData()).get(0)).intValue());
        }
    }

    @Test
    @SuppressWarnings("unchecked")
    public void shouldLoadInitScript() throws Exception {
        try (SimpleClient client = TestClientFactory.createSimpleHttpClient()){
            assertEquals(2, ((Integer) (client.submit(
                    RequestMessage.build("addItUp(1,1)").addLanguage("gremlin-groovy").create()
            ).get(0).getResult().getData()).get(0)).intValue());
        }
    }

    @Test
    public void shouldGarbageCollectPhantomButNotHard() throws Exception {
        final Cluster cluster = TestClientFactory.open();
        final Client client = cluster.connect();

        assertEquals(2, client.submit("addItUp(1,1)", groovyRequestOptions).all().join().get(0).getInt());
        assertEquals(0, client.submit("def subtract(x,y){x-y};subtract(1,1)", groovyRequestOptions).all().join().get(0).getInt());
        assertEquals(0, client.submit("subtract(1,1)", groovyRequestOptions).all().join().get(0).getInt());

        RequestOptions options = RequestOptions.build()
                .addParameter(GremlinGroovyScriptEngine.KEY_REFERENCE_TYPE, GremlinGroovyScriptEngine.REFERENCE_TYPE_PHANTOM)
                .language("gremlin-groovy")
                .create();
        assertEquals(4, client.submit("def multiply(x,y){x*y};multiply(2,2)", options).all().join().get(0).getInt());

        try {
            client.submit("multiply(2,2)", groovyRequestOptions).all().join().get(0).getInt();
            fail("Should throw an exception since reference is phantom.");
        } catch (RuntimeException ignored) {

        } finally {
            cluster.close();
        }
    }

    @SuppressWarnings("ThrowableResultOfMethodCallIgnored")
    @Test
    public void shouldBlockRequestWhenTooBig() throws Exception {
        final Cluster cluster = TestClientFactory.open();
        final Client client = cluster.connect();

        try {
            final String fatty = IntStream.range(0, 1024).mapToObj(String::valueOf).collect(Collectors.joining());
            final CompletableFuture<ResultSet> result = client.submitAsync(String.format("g.inject('%s').constant('test')", fatty));
            final ResultSet resultSet = result.get(10000, TimeUnit.MILLISECONDS);
            resultSet.all().get(10000, TimeUnit.MILLISECONDS);
            fail("Should throw an exception.");
        } catch (TimeoutException te) {
            // the request should not have timed-out - the connection should have been reset, but it seems that
            // timeout seems to occur as well on some systems (it's not clear why).  however, the nature of this
            // test is to ensure that the script isn't processed if it exceeds a certain size, so in this sense
            // it seems ok to pass in this case.
        } catch (Exception re) {
            final Throwable root = ExceptionHelper.getRootCause(re);

            // the server sends back a 413 Request Entity Too Large now in HTTP so detect that rather than the
            // underlying connection closing due to error.
            assertThat(root.getMessage(), Matchers.anyOf(is("Request Entity Too Large")));

            // validate that we can still send messages to the server
            assertEquals(2, client.submit("g.inject(2)").all().join().get(0).getInt());
        } finally {
            cluster.close();
        }
    }

    @Test
    public void shouldFailOnDeadHost() throws Exception {
        final Cluster cluster = TestClientFactory.build().reconnectInterval(1000).create();
        final Client client = cluster.connect();

        // ensure that connection to server is good
        assertEquals(2, client.submit("g.inject(2)").all().join().get(0).getInt());

        // kill the server which will make the client mark the host as unavailable
        this.stopServer();

        try {
            // try to re-issue a request now that the server is down
            client.submit("g.inject(2)").all().join();
            fail("Should throw an exception.");
        } catch (RuntimeException re) {
            // Client would have no active connections to the host, hence it would encounter a timeout
            // trying to find an alive connection to the host.
            assertThat(re.getCause(), instanceOf(TimeoutException.class));

            //
            // should recover when the server comes back
            //

            // restart server
            this.startServer();

            // try a bunch of times to reconnect. on slower systems this may simply take longer...looking at you travis
            for (int ix = 1; ix < 11; ix++) {
                // the retry interval is 1 second, wait a bit longer
                TimeUnit.SECONDS.sleep(5);

                logger.warn("Waiting for reconnect on restarted host: {}", ix);

                try {
                    // just need to succeed at reconnect one time
                    final List<Result> results = client.submit("g.inject(2)").all().join();
                    assertEquals(1, results.size());
                    assertEquals(2, results.get(0).getInt());
                    break;
                } catch (Exception ex) {
                    if (ix == 10)
                        fail("Should have eventually succeeded");
                }
            }
        } finally {
            cluster.close();
        }
    }

    @Test
    public void shouldNotHavePartialContentWithOneResult() throws Exception {
        try (SimpleClient client = TestClientFactory.createSimpleHttpClient()) {
            final RequestMessage request = RequestMessage.build("g.inject(10)").create();
            final List<ResponseMessage> responses = client.submit(request);
            assertEquals(10, responses.get(0).getResult().getData().get(0));
            for (ResponseMessage resp : responses.subList(1, responses.size())) {
                assertEquals(0, resp.getResult().getData().size());
            }
        }
    }

    @Test
    public void shouldHavePartialContentWithLongResultsCollection() throws Exception {
        try (SimpleClient client = TestClientFactory.createSimpleHttpClient()) {
             final RequestMessage request = RequestMessage.build("g.inject('a').repeat(inject('a')).times(100)").create();
            final List<ResponseMessage> responses = client.submit(request);
            assertThat(responses.size(), Matchers.greaterThan(1));

            // first message have no status
            assertNull(responses.get(0).getStatus());
            // first message contains data
            assertFalse(responses.get(0).getResult().getData().isEmpty());
            // second one contains last piece of data
            assertEquals(HttpResponseStatus.OK, responses.get(1).getStatus().getCode());
            // second message contains data
            assertFalse(responses.get(1).getResult().getData().isEmpty());
        }
    }

    @Test
    public void shouldFailWithBadScriptEval() throws Exception {
        try (SimpleClient client = TestClientFactory.createSimpleHttpClient()) {
            final RequestMessage request = RequestMessage
                    .build("new String().doNothingAtAllBecauseThis is a syntax error")
                    .addLanguage("gremlin-groovy")
                    .create();
            final List<ResponseMessage> responses = client.submit(request);
            assertEquals(HttpResponseStatus.INTERNAL_SERVER_ERROR, responses.get(0).getStatus().getCode());
            for (ResponseMessage resp : responses.subList(1, responses.size())) {
                assertEquals(0, resp.getResult().getData().size());
            }
        }
    }

    @Test
    @Ignore("Lambda is not supported")
    public void shouldSupportLambdasUsingWithRemote() throws Exception {
        final GraphTraversalSource g = traversal().withRemote(conf);
        g.addV("person").property("age", 20).iterate();
        g.addV("person").property("age", 10).iterate();
        assertEquals(50, g.V().hasLabel("person").map(Lambda.function("it.get().value('age') + 10")).sum().next());
        g.close();
    }

    @Test
    @Ignore("Lambda is not supported")
    public void shouldDoNonBlockingPromiseWithRemote() throws Exception {
        final GraphTraversalSource g = traversal().withRemote(conf);
        g.addV("person").property("age", 20).promise(Traversal::iterate).join();
        g.addV("person").property("age", 10).promise(Traversal::iterate).join();
        assertEquals(50, g.V().hasLabel("person").map(Lambda.function("it.get().value('age') + 10")).sum().promise(t -> t.next()).join());
        g.addV("person").property("age", 20).promise(Traversal::iterate).join();

        final Traversal<Vertex,Integer> traversal = g.V().hasLabel("person").has("age", 20).values("age");
        final int age = traversal.promise(t -> t.next(1).get(0)).join();
        assertEquals(20, age);
        assertEquals(20, (int)traversal.next());
        assertThat(traversal.hasNext(), is(false));

        final Traversal traversalCloned = g.V().hasLabel("person").has("age", 20).values("age");
        assertEquals(20, traversalCloned.next());
        assertEquals(20, traversalCloned.promise(t -> ((Traversal) t).next(1).get(0)).join());
        assertThat(traversalCloned.promise(t -> ((Traversal) t).hasNext()).join(), is(false));

        assertEquals(3, g.V().promise(Traversal::toList).join().size());

        g.close();
    }

    @Test
    public void shouldProvideBetterExceptionForMethodCodeTooLarge() {
        final int numberOfParameters = 6000;
        RequestOptions.Builder optionsBuilder = RequestOptions.build().language("gremlin-groovy");

        // generate a script with a ton of parameter usage to generate a "code too large" exception
        String script = "x = 0";
        for (int ix = 0; ix < numberOfParameters; ix++) {
            if (ix > 0 && ix % 100 == 0) {
                script = script + ";" + System.lineSeparator() + "x = x";
            }
            script = script + " + x" + ix;
            optionsBuilder.addParameter("x" + ix, ix);
        }

        final Cluster cluster = TestClientFactory.build().maxResponseContentLength(4096000).create();
        final Client client = cluster.connect();

        try {
            client.submit(script, optionsBuilder.create()).all().get();
            fail("Should have tanked out because of number of parameters used and size of the compile script");
        } catch (Exception ex) {
            assertThat(ex.getMessage(), containsString("The Gremlin statement that was submitted exceeds the maximum compilation size allowed by the JVM"));
        } finally {
            cluster.close();
        }
    }

    @Test
    public void shouldGenerateTemporaryErrorResponseStatusCode() throws Exception {
        final Cluster cluster = TestClientFactory.build().create();
        final Client client = cluster.connect();

        try {
            client.submit("g.addV('person').sideEffect{throw new org.apache.tinkerpop.gremlin.server.util.DefaultTemporaryException('try again!')}", groovyRequestOptions).all().get();
            fail("Should have tanked since we threw an exception out manually");
        } catch (Exception ex) {
            final Throwable t = ex.getCause();
            assertThat(t, instanceOf(ResponseException.class));
            assertEquals("try again!", t.getMessage());
            assertEquals(HttpResponseStatus.INTERNAL_SERVER_ERROR, ((ResponseException) t).getResponseStatusCode());
        } finally {
            cluster.close();
        }
    }

    /**
     * Reproducer for TINKERPOP-2765.
     */
    @Test
    @Ignore("Lambda is no longer supported in serialization")
    public void shouldHandleMultipleLambdaTranslationsInParallel() throws Exception {
        final GraphTraversalSource g = traversal().withRemote(conf);

        final CompletableFuture<Traversal<Object, Object>> firstRes = g.with("evaluationTimeout", 90000L).inject(1).sideEffect(Lambda.consumer("Thread.sleep(100)")).promise(Traversal::iterate);
        final CompletableFuture<Traversal<Object, Object>> secondRes = g.with("evaluationTimeout", 90000L).inject(1).sideEffect(Lambda.consumer("Thread.sleep(100)")).promise(Traversal::iterate);
        final CompletableFuture<Traversal<Object, Object>> thirdRes = g.with("evaluationTimeout", 90000L).inject(1).sideEffect(Lambda.consumer("Thread.sleep(100)")).promise(Traversal::iterate);

        try {
            firstRes.get();
            secondRes.get();
            thirdRes.get();
        } catch (Exception ce) {
            fail("An exception was not expected because the traversals are all valid.");
        } finally {
            g.close();
        }
    }

    @Test
    public void shouldGenerateFailureErrorResponseStatusCode() throws Exception {
        final Cluster cluster = TestClientFactory.build().create();
        final Client client = cluster.connect();

        try {
            client.submit("g.inject(0).fail('make it stop')").all().get();
            fail("Should have tanked since we used fail() step");
        } catch (Exception ex) {
            final Throwable t = ex.getCause();
            assertThat(t, instanceOf(ResponseException.class));
            assertThat(t.getMessage(), startsWith("make it stop"));
            assertEquals(HttpResponseStatus.INTERNAL_SERVER_ERROR, ((ResponseException) t).getResponseStatusCode());
        }
    }

    @Test
    public void shouldReturnEmptyPropertiesWithMaterializeProperties() {
        final Cluster cluster = TestClientFactory.build().create();
        final GraphTraversalSource g = traversal().withRemote(DriverRemoteConnection.using(cluster));

        final Vertex v1 = g.addV("person").property("name", "marko").next();
        final Vertex r1 = g.V().next();
        assertEquals(v1.properties().next(), r1.properties().next());
        final Vertex r1_tokens = g.with("materializeProperties", "tokens").V().next();
        assertFalse(r1_tokens.properties().hasNext());

        final VertexProperty vp1 = (VertexProperty) g.with("materializeProperties", "tokens").V().properties().next();
        assertFalse(vp1.properties().hasNext());

        final Vertex v2 = g.addV("person").property("name", "stephen").next();
        g.V(v1).addE("knows").to(v2).property("weight", 0.75).iterate();
        final Edge r2 = g.E().next();
        assertEquals(r2.properties().next(), r2.properties().next());
        final Edge r2_tokens = g.with("materializeProperties", "tokens").E().next();
        assertFalse(r2_tokens.properties().hasNext());
    }
	
	@Test
    public void shouldBulkResultsWithClusterOptions() {
        final Cluster cluster = TestClientFactory.build().bulkResults(true).create();
        try {
            final GraphTraversalSource g = traversal().with(DriverRemoteConnection.using(cluster));
            final List resultBulked = g.with("language", "gremlin-lang").inject(1, 2, 3, 2, 1).toList();
            assertTrue(cluster.isBulkResultsEnabled());
            assertEquals(5, resultBulked.size());

            // the result itself should not be affected by bulking through the wire
            final List result = g.with("language", "gremlin-lang").with("bulkResults", false).inject(1, 2, 3, 2, 1).toList();
            assertEquals(5, result.size());

            assertTrue(cluster.isBulkResultsEnabled());

            // the result itself should not be affected by bulking through the wire
            final List resultBulked2 = g.with("language", "gremlin-lang").with("bulkResults", true).inject(1, 2, 3, 2, 1).toList();
            assertEquals(5, resultBulked2.size());

        } finally {
            cluster.close();
        }
    }

    @Test
    public void shouldBulkResultsWithRequestOptions() {
        final Cluster cluster = TestClientFactory.build().create();
        try {
            final GraphTraversalSource g = traversal().with(DriverRemoteConnection.using(cluster));
            final List result = g.inject(1, 2, 3, 2, 1).toList();
            assertEquals(5, result.size());
            assertFalse(cluster.isBulkResultsEnabled());

            // the result itself should not be affected by bulking through the wire
            final List resultBulked = g.with("language", "gremlin-lang").with("bulkResults", true).inject(1, 2, 3, 2, 1).toList();
            assertEquals(5, resultBulked.size());

            assertFalse(cluster.isBulkResultsEnabled());

            // the result itself should not be affected by bulking through the wire
            final List result2 = g.with("language", "gremlin-lang").with("bulkResults", false).inject(1, 2, 3, 2, 1).toList();
            assertEquals(5, result2.size());

        } finally {
            cluster.close();
        }
    }
}<|MERGE_RESOLUTION|>--- conflicted
+++ resolved
@@ -24,19 +24,9 @@
 import nl.altindag.log.LogCaptor;
 import org.apache.commons.configuration2.BaseConfiguration;
 import org.apache.commons.configuration2.Configuration;
-<<<<<<< HEAD
-import org.apache.tinkerpop.gremlin.driver.RequestOptions;
-=======
 import org.apache.commons.lang3.RandomStringUtils;
 import org.apache.commons.lang3.StringUtils;
-import org.apache.tinkerpop.gremlin.server.channel.HttpTestChannelizer;
-import org.apache.tinkerpop.gremlin.server.channel.TestChannelizer;
-import org.apache.tinkerpop.gremlin.server.channel.UnifiedChannelizer;
-import org.apache.tinkerpop.gremlin.server.channel.UnifiedTestChannelizer;
-import org.apache.tinkerpop.gremlin.server.channel.WebSocketChannelizer;
-import org.apache.tinkerpop.gremlin.server.channel.WebSocketTestChannelizer;
-import org.apache.tinkerpop.gremlin.server.channel.WsAndHttpTestChannelizer;
->>>>>>> 9627b78b
+import org.apache.tinkerpop.gremlin.driver.RequestOptions;
 import org.apache.tinkerpop.gremlin.structure.VertexProperty;
 import org.apache.tinkerpop.gremlin.TestHelper;
 import org.apache.tinkerpop.gremlin.driver.Client;
@@ -480,32 +470,17 @@
         final Client client = cluster.connect();
 
         try {
-<<<<<<< HEAD
             final int resultCountToGenerate = 1000;
             final int batchSize = 3;
             final String fatty = IntStream.range(0, 175).mapToObj(String::valueOf).collect(Collectors.joining());
             final String gremlin = String.format("g.inject('%s').repeat(inject('%s').times(%d))", fatty, fatty, resultCountToGenerate-1);
-=======
-            final int resultCountToGenerate = 300;
-            final int batchSize = 1;
-            final String fatty = RandomStringUtils.random(128);
-            final String fattyX = "[x] * " + resultCountToGenerate;
->>>>>>> 9627b78b
 
             // don't allow the thread to proceed until all results are accounted for
             final CountDownLatch latch = new CountDownLatch(resultCountToGenerate);
             final AtomicBoolean expected = new AtomicBoolean(false);
             final AtomicBoolean faulty = new AtomicBoolean(false);
-<<<<<<< HEAD
             final RequestMessage request = RequestMessage.build(gremlin)
                     .addChunkSize(batchSize).create();
-=======
-            final RequestMessage request = RequestMessage.build(Tokens.OPS_EVAL)
-                    .addArg(ARGS_EVAL_TIMEOUT, 10 * 60 * 1000)
-                    .addArg(Tokens.ARGS_BATCH_SIZE, batchSize)
-                    .addArg(Tokens.ARGS_BINDINGS, new HashMap<String,Object>() {{ put("x", fatty); }})
-                    .addArg(Tokens.ARGS_GREMLIN, fattyX).create();
->>>>>>> 9627b78b
 
             client.submitAsync(request).thenAcceptAsync(r -> {
                 r.stream().forEach(item -> {
@@ -1035,7 +1010,7 @@
         final Edge r2_tokens = g.with("materializeProperties", "tokens").E().next();
         assertFalse(r2_tokens.properties().hasNext());
     }
-	
+
 	@Test
     public void shouldBulkResultsWithClusterOptions() {
         final Cluster cluster = TestClientFactory.build().bulkResults(true).create();
