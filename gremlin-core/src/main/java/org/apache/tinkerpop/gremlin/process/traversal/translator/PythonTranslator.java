--- conflicted
+++ resolved
@@ -19,13 +19,8 @@
 
 package org.apache.tinkerpop.gremlin.process.traversal.translator;
 
-<<<<<<< HEAD
 import org.apache.commons.configuration2.ConfigurationConverter;
-=======
-import org.apache.commons.configuration.ConfigurationConverter;
-import org.apache.commons.lang.StringEscapeUtils;
-import org.apache.commons.lang3.StringUtils;
->>>>>>> a9deecb9
+import org.apache.commons.text.StringEscapeUtils;
 import org.apache.tinkerpop.gremlin.process.traversal.Bytecode;
 import org.apache.tinkerpop.gremlin.process.traversal.P;
 import org.apache.tinkerpop.gremlin.process.traversal.SackFunctions;
@@ -167,7 +162,7 @@
         @Override
         protected String getSyntax(final Lambda o) {
             final String lambdaString = o.getLambdaScript().trim();
-            return lambdaString.startsWith("lambda") ? lambdaString : "lambda " + lambdaString;
+            return "lambda: \"" + StringEscapeUtils.escapeJava(lambdaString) + "\"";
         }
 
         @Override
@@ -252,7 +247,6 @@
             return convertToScript(o.label()).append(")");
         }
 
-<<<<<<< HEAD
         @Override
         protected Script produceScript(final Edge o) {
             script.append("Edge(");
@@ -261,17 +255,6 @@
             convertToScript(o.label()).append(",");
             return convertToScript(o.inVertex()).append(")");
         }
-=======
-    protected String convertLambdaToString(final Lambda lambda) {
-        final String lambdaString = lambda.getLambdaScript().trim();
-        if (lambda.getLambdaLanguage().equalsIgnoreCase("gremlin-python")) {
-            return lambdaString.startsWith("lambda") ? lambdaString : "lambda: \"" + lambdaString + "\"";
-        } else {
-            // gremlin-groovy
-            return "lambda: \"" + StringEscapeUtils.escapeJava(lambdaString) + "\"";
-        }
-    }
->>>>>>> a9deecb9
 
         @Override
         protected Script produceScript(final VertexProperty<?> o) {
