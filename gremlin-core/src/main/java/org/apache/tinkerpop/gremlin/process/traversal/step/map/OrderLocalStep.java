--- conflicted
+++ resolved
@@ -30,11 +30,8 @@
 import org.apache.tinkerpop.gremlin.process.traversal.util.TraversalProduct;
 import org.apache.tinkerpop.gremlin.process.traversal.util.TraversalUtil;
 import org.apache.tinkerpop.gremlin.structure.util.StringFactory;
-<<<<<<< HEAD
-=======
 import org.apache.tinkerpop.gremlin.util.function.ChainedComparator;
 import org.apache.tinkerpop.gremlin.util.iterator.IteratorUtils;
->>>>>>> a02617d3
 import org.javatuples.Pair;
 
 import java.util.ArrayList;
@@ -68,7 +65,6 @@
     @Override
     protected S map(final Traverser.Admin<S> traverser) {
         final S start = traverser.get();
-<<<<<<< HEAD
 
         // modulate each traverser object and keep its value to sort on as Pair<traverser-object,List<modulated-object>>
         // as of 3.6.0 this transformation occurs in place and values held in memory so that unproductive by() values
@@ -84,6 +80,10 @@
             filteredAndModulated.stream().map(Pair::getValue0).map(entry -> (Map.Entry) entry).
                     forEach(entry -> sortedMap.put(entry.getKey(), entry.getValue()));
             return (S) sortedMap;
+        } else if (start != null && start.getClass().isArray()) {
+            final Collection<S> original = (Collection<S>) IteratorUtils.asList(start);
+            final List<Pair<S, List<C>>> filteredAndModulated = filterAndModulate(original);
+            return (S) filteredAndModulated.stream().map(Pair::getValue0).collect(Collectors.toList());
         }
 
         return start;
@@ -135,16 +135,6 @@
         }
 
         return filteredAndModulated;
-=======
-        if (start instanceof Collection)
-            return (S) sortCollection((Collection) start, this.chainedComparator);
-        else if (start instanceof Map)
-            return (S) sortMap((Map) start, this.chainedComparator);
-        else if (start != null && start.getClass().isArray()) {
-            return (S) sortCollection(IteratorUtils.asList(start), this.chainedComparator);
-        }
-        return start;
->>>>>>> a02617d3
     }
 
     @Override
