/*
 * Licensed to the Apache Software Foundation (ASF) under one
 * or more contributor license agreements.  See the NOTICE file
 * distributed with this work for additional information
 * regarding copyright ownership.  The ASF licenses this file
 * to you under the Apache License, Version 2.0 (the
 * "License"); you may not use this file except in compliance
 * with the License.  You may obtain a copy of the License at
 *
 * http://www.apache.org/licenses/LICENSE-2.0
 *
 * Unless required by applicable law or agreed to in writing,
 * software distributed under the License is distributed on an
 * "AS IS" BASIS, WITHOUT WARRANTIES OR CONDITIONS OF ANY
 * KIND, either express or implied.  See the License for the
 * specific language governing permissions and limitations
 * under the License.
 */
package org.apache.tinkerpop.gremlin.structure.io.gryo;

import org.apache.tinkerpop.gremlin.process.remote.traversal.DefaultRemoteTraverser;
import org.apache.tinkerpop.gremlin.process.traversal.Bytecode;
import org.apache.tinkerpop.gremlin.process.traversal.P;
import org.apache.tinkerpop.gremlin.process.traversal.Path;
import org.apache.tinkerpop.gremlin.process.traversal.TraversalSource;
import org.apache.tinkerpop.gremlin.process.traversal.util.AndP;
import org.apache.tinkerpop.gremlin.process.traversal.util.ConnectiveP;
import org.apache.tinkerpop.gremlin.process.traversal.util.OrP;
import org.apache.tinkerpop.gremlin.structure.Edge;
import org.apache.tinkerpop.gremlin.structure.Property;
import org.apache.tinkerpop.gremlin.structure.Vertex;
import org.apache.tinkerpop.gremlin.structure.VertexProperty;
import org.apache.tinkerpop.gremlin.structure.io.gryo.kryoshim.InputShim;
import org.apache.tinkerpop.gremlin.structure.io.gryo.kryoshim.KryoShim;
import org.apache.tinkerpop.gremlin.structure.io.gryo.kryoshim.OutputShim;
import org.apache.tinkerpop.gremlin.structure.io.gryo.kryoshim.SerializerShim;
import org.apache.tinkerpop.gremlin.structure.util.detached.DetachedEdge;
import org.apache.tinkerpop.gremlin.structure.util.detached.DetachedFactory;
import org.apache.tinkerpop.gremlin.structure.util.detached.DetachedPath;
import org.apache.tinkerpop.gremlin.structure.util.detached.DetachedProperty;
import org.apache.tinkerpop.gremlin.structure.util.detached.DetachedVertex;
import org.apache.tinkerpop.gremlin.structure.util.detached.DetachedVertexProperty;
import org.apache.tinkerpop.gremlin.util.function.Lambda;

import java.util.ArrayList;
import java.util.Collection;
import java.util.List;

/**
 * Class used to serialize graph-based objects such as vertices, edges, properties, and paths. These objects are
 * "detached" using {@link DetachedFactory} before serialization. These serializers present a generalized way to
 * serialize the implementations of core interfaces.
 *
 * @author Stephen Mallette (http://stephen.genoprime.com)
 * @author Marko A. Rodriguez (http://markorodriguez.com)
 */
public final class GryoSerializers {

    /**
     * Serializes any {@link Edge} implementation encountered to a {@link DetachedEdge}.
     */
    public final static class EdgeSerializer implements SerializerShim<Edge> {
        @Override
        public <O extends OutputShim> void write(final KryoShim<?, O> kryo, final O output, final Edge edge) {
            kryo.writeClassAndObject(output, DetachedFactory.detach(edge, true));
        }

        @Override
        public <I extends InputShim> Edge read(final KryoShim<I, ?> kryo, final I input, final Class<Edge> edgeClass) {
            final Object o = kryo.readClassAndObject(input);
            return (Edge) o;
        }
    }

    /**
     * Serializes any {@link Vertex} implementation encountered to an {@link DetachedVertex}.
     */
    public final static class VertexSerializer implements SerializerShim<Vertex> {
        @Override
        public <O extends OutputShim> void write(final KryoShim<?, O> kryo, final O output, final Vertex vertex) {
            kryo.writeClassAndObject(output, DetachedFactory.detach(vertex, true));
        }

        @Override
        public <I extends InputShim> Vertex read(final KryoShim<I, ?> kryo, final I input, final Class<Vertex> vertexClass) {
            return (Vertex) kryo.readClassAndObject(input);
        }
    }

    /**
     * Serializes any {@link Property} implementation encountered to an {@link DetachedProperty}.
     */
    public final static class PropertySerializer implements SerializerShim<Property> {
        @Override
        public <O extends OutputShim> void write(final KryoShim<?, O> kryo, final O output, final Property property) {
            kryo.writeClassAndObject(output, property instanceof VertexProperty ? DetachedFactory.detach((VertexProperty) property, true) : DetachedFactory.detach(property));
        }

        @Override
        public <I extends InputShim> Property read(final KryoShim<I, ?> kryo, final I input, final Class<Property> propertyClass) {
            return (Property) kryo.readClassAndObject(input);
        }
    }

    /**
     * Serializes any {@link VertexProperty} implementation encountered to an {@link DetachedVertexProperty}.
     */
    public final static class VertexPropertySerializer implements SerializerShim<VertexProperty> {
        @Override
        public <O extends OutputShim> void write(final KryoShim<?, O> kryo, final O output, final VertexProperty vertexProperty) {
            kryo.writeClassAndObject(output, DetachedFactory.detach(vertexProperty, true));
        }

        @Override
        public <I extends InputShim> VertexProperty read(final KryoShim<I, ?> kryo, final I input, final Class<VertexProperty> vertexPropertyClass) {
            return (VertexProperty) kryo.readClassAndObject(input);
        }
    }

    /**
     * Serializes any {@link Path} implementation encountered to an {@link DetachedPath}.
     */
    public final static class PathSerializer implements SerializerShim<Path> {
        @Override
        public <O extends OutputShim> void write(final KryoShim<?, O> kryo, final O output, final Path path) {
            kryo.writeClassAndObject(output, DetachedFactory.detach(path, false));
        }

        @Override
        public <I extends InputShim> Path read(final KryoShim<I, ?> kryo, final I input, final Class<Path> pathClass) {
            return (Path) kryo.readClassAndObject(input);
        }
    }

    public final static class BytecodeSerializer implements SerializerShim<Bytecode> {
        @Override
        public <O extends OutputShim> void write(final KryoShim<?, O> kryo, final O output, final Bytecode bytecode) {
<<<<<<< HEAD
            writeInstructions(kryo, output, bytecode.getSourceInstructions());
            writeInstructions(kryo, output, bytecode.getStepInstructions());
=======
            final List<Bytecode.Instruction> sourceInstructions = IteratorUtils.list(
                    IteratorUtils.filter(bytecode.getSourceInstructions().iterator(),
                            i -> !i.getOperator().equals(TraversalSource.Symbols.withStrategies) &&
                                    !i.getOperator().equals(TraversalSource.Symbols.withComputer)));
            writeInstructions(kryo, output, sourceInstructions);
            final List<Bytecode.Instruction> stepInstructions = IteratorUtils.list(bytecode.getStepInstructions().iterator());
            writeInstructions(kryo, output, stepInstructions);
>>>>>>> ee39d1f3
        }

        @Override
        public <I extends InputShim> Bytecode read(final KryoShim<I, ?> kryo, final I input, final Class<Bytecode> clazz) {
            final Bytecode bytecode = new Bytecode();
            final int sourceInstructionCount = input.readInt();
            for (int ix = 0; ix < sourceInstructionCount; ix++) {
                final String operator = input.readString();
                final Object[] args = operator.equals(TraversalSource.Symbols.withoutStrategies) ?
                        kryo.readObject(input, Class[].class) :
                        kryo.readObject(input, Object[].class);
                bytecode.addSource(operator, args);
            }

            final int stepInstructionCount = input.readInt();
            for (int ix = 0; ix < stepInstructionCount; ix++) {
                final String operator = input.readString();
                final Object[] args = kryo.readObject(input, Object[].class);
                bytecode.addStep(operator, args);
            }

            return bytecode;
        }

        private static <O extends OutputShim> void writeInstructions(final KryoShim<?, O> kryo, final O output,
                                                                     final List<Bytecode.Instruction> instructions) {
            output.writeInt(instructions.size());
            for (Bytecode.Instruction inst : instructions) {
                output.writeString(inst.getOperator());
                kryo.writeObject(output, inst.getArguments());
            }
        }
    }

    public final static class PSerializer implements SerializerShim<P> {
        @Override
        public <O extends OutputShim> void write(final KryoShim<?, O> kryo, final O output, final P p) {
            output.writeString(p instanceof ConnectiveP ?
                    (p instanceof AndP ? "and" : "or") :
                    p.getBiPredicate().toString());
            if (p instanceof ConnectiveP || p.getValue() instanceof Collection) {
                output.writeByte((byte) 0);
                final Collection<?> coll = p instanceof ConnectiveP ?
                        ((ConnectiveP<?>) p).getPredicates() : (Collection) p.getValue();
                output.writeInt(coll.size());
                coll.forEach(v -> kryo.writeClassAndObject(output, v));
            } else {
                output.writeByte((byte) 1);
                kryo.writeClassAndObject(output, p.getValue());
            }
        }

        @Override
        public <I extends InputShim> P read(final KryoShim<I, ?> kryo, final I input, final Class<P> clazz) {
            final String predicate = input.readString();
            final boolean isCollection = input.readByte() == (byte) 0;
            final Object value;
            if (isCollection) {
                value = new ArrayList();
                final int size = input.readInt();
                for (int ix = 0; ix < size; ix++) {
                    ((List) value).add(kryo.readClassAndObject(input));
                }
            } else {
                value = kryo.readClassAndObject(input);
            }

            try {
                if (predicate.equals("and") || predicate.equals("or"))
                    return predicate.equals("and") ? new AndP((List<P>) value) : new OrP((List<P>) value);
                else if (value instanceof Collection) {
                    if (predicate.equals("between"))
                        return P.between(((List) value).get(0), ((List) value).get(1));
                    else if (predicate.equals("inside"))
                        return P.between(((List) value).get(0), ((List) value).get(1));
                    else if (predicate.equals("outside"))
                        return P.outside(((List) value).get(0), ((List) value).get(1));
                    else if (predicate.equals("within"))
                        return P.within((Collection) value);
                    else if (predicate.equals("without"))
                        return P.without((Collection) value);
                    else
                        return (P) P.class.getMethod(predicate, Collection.class).invoke(null, (Collection) value);
                } else
                    return (P) P.class.getMethod(predicate, Object.class).invoke(null, value);
            } catch (final Exception e) {
                throw new IllegalStateException(e.getMessage(), e);
            }
        }
    }

    public final static class LambdaSerializer implements SerializerShim<Lambda> {
        @Override
        public <O extends OutputShim> void write(final KryoShim<?, O> kryo, final O output, final Lambda lambda) {
            output.writeString(lambda.getLambdaScript());
            output.writeString(lambda.getLambdaLanguage());
            output.writeInt(lambda.getLambdaArguments());
        }

        @Override
        public <I extends InputShim> Lambda read(final KryoShim<I, ?> kryo, final I input, final Class<Lambda> clazz) {
            final String script = input.readString();
            final String language = input.readString();
            final int arguments = input.readInt();
            //
            if (-1 == arguments || arguments > 2)
                return new Lambda.UnknownArgLambda(script, language, arguments);
            else if (0 == arguments)
                return new Lambda.ZeroArgLambda<>(script, language);
            else if (1 == arguments)
                return new Lambda.OneArgLambda<>(script, language);
            else
                return new Lambda.TwoArgLambda<>(script, language);
        }
    }

    public final static class BindingSerializer implements SerializerShim<Bytecode.Binding> {
        @Override
        public <O extends OutputShim> void write(final KryoShim<?, O> kryo, final O output, final Bytecode.Binding binding) {
            output.writeString(binding.variable());
            kryo.writeClassAndObject(output, binding.value());
        }

        @Override
        public <I extends InputShim> Bytecode.Binding read(final KryoShim<I, ?> kryo, final I input, final Class<Bytecode.Binding> clazz) {
            final String var = input.readString();
            final Object val = kryo.readClassAndObject(input);
            return new Bytecode.Binding(var, val);
        }
    }

    public final static class DefaultRemoteTraverserSerializer implements SerializerShim<DefaultRemoteTraverser> {
        @Override
        public <O extends OutputShim> void write(final KryoShim<?, O> kryo, final O output, final DefaultRemoteTraverser remoteTraverser) {
            kryo.writeClassAndObject(output, remoteTraverser.get());
            output.writeLong(remoteTraverser.bulk());
        }

        @Override
        public <I extends InputShim> DefaultRemoteTraverser read(final KryoShim<I, ?> kryo, final I input, final Class<DefaultRemoteTraverser> remoteTraverserClass) {
            final Object o = kryo.readClassAndObject(input);
            return new DefaultRemoteTraverser<>(o, input.readLong());
        }
    }
}<|MERGE_RESOLUTION|>--- conflicted
+++ resolved
@@ -41,6 +41,7 @@
 import org.apache.tinkerpop.gremlin.structure.util.detached.DetachedVertex;
 import org.apache.tinkerpop.gremlin.structure.util.detached.DetachedVertexProperty;
 import org.apache.tinkerpop.gremlin.util.function.Lambda;
+import org.apache.tinkerpop.gremlin.util.iterator.IteratorUtils;
 
 import java.util.ArrayList;
 import java.util.Collection;
@@ -135,10 +136,8 @@
     public final static class BytecodeSerializer implements SerializerShim<Bytecode> {
         @Override
         public <O extends OutputShim> void write(final KryoShim<?, O> kryo, final O output, final Bytecode bytecode) {
-<<<<<<< HEAD
             writeInstructions(kryo, output, bytecode.getSourceInstructions());
             writeInstructions(kryo, output, bytecode.getStepInstructions());
-=======
             final List<Bytecode.Instruction> sourceInstructions = IteratorUtils.list(
                     IteratorUtils.filter(bytecode.getSourceInstructions().iterator(),
                             i -> !i.getOperator().equals(TraversalSource.Symbols.withStrategies) &&
@@ -146,7 +145,6 @@
             writeInstructions(kryo, output, sourceInstructions);
             final List<Bytecode.Instruction> stepInstructions = IteratorUtils.list(bytecode.getStepInstructions().iterator());
             writeInstructions(kryo, output, stepInstructions);
->>>>>>> ee39d1f3
         }
 
         @Override
