--- conflicted
+++ resolved
@@ -2363,58 +2363,4 @@
 [gremlin-groovy,modern]
 ----
 describeGraph(HadoopGraph)
-<<<<<<< HEAD
-----
-=======
-----
-
-NOTE: This command will only work for local `Graph` instances in the Gremlin Console. The command cannot be issued
-to remote graphs as scripts.
-
-[[application-templates]]
-== Application Templates
-
-TinkerPop has a number of application templates, which provide example project templates to quickly get started with TinkerPop.
-
-[[gremlin-archetypes]]
-=== Maven Archetypes
-
-The available link:https://maven.apache.org/guides/introduction/introduction-to-archetypes.html[Maven archetypes] are as follows:
-
-* `gremlin-archetype-dsl` - An example project that demonstrates how to build Domain Specific Languages with Gremlin in Java.
-* `gremlin-archetype-server` - An example project that demonstrates the basic structure of a
-<<gremlin-server,Gremlin Server>> project, how to connect with the Gremlin Driver, and how to embed Gremlin Server in
-a testing framework.
-* `gremlin-archetype-tinkergraph` - A basic example of how to structure a TinkerPop project with Maven.
-
-You can use Maven to generate these example projects with a command like:
-
-[source,shell]
-$ mvn archetype:generate -DarchetypeGroupId=org.apache.tinkerpop -DarchetypeArtifactId=gremlin-archetype-server
-      -DarchetypeVersion=x.y.z -DgroupId=com.my -DartifactId=app -Dversion=0.1 -DinteractiveMode=false
-
-This command will generate a new Maven project in a directory called "app" with a `pom.xml` specifying a `groupId` of
-`com.my`. Please see the `README.asciidoc` in the root of each generated project for information on how to build and
-execute it.
-
-[[gremlin-dotnet-template]]
-=== Gremlin.Net Template
-
-This link:https://docs.microsoft.com/dotnet/core/tools/custom-templates[dotnet template] helps getting started with
-<<gremlin-DotNet,Gremlin.Net>>. It creates a new C# console project that shows how to connect to a
-<<gremlin-server,Gremlin Server>> with Gremlin.Net.
-
-You can install the template with the dotnet CLI tool:
-[source,shell]
-dotnet new -i Gremlin.Net.Template
-
-After the template is installed, a new project based on this template can be installed:
-
-[source,shell]
-dotnet new gremlin
-
-You can specify the output directory for the new project which will then also be used as the name of the created project:
-
-[source,shell]
-dotnet new gremlin -o MyFirstGremlinProject
->>>>>>> 98f67b17
+----