--- conflicted
+++ resolved
@@ -832,13 +832,8 @@
 Gremlin Server provides for a single HTTP endpoint - a Gremlin evaluator - which allows the submission of a Gremlin
 script as a request.  For each request, it returns a response containing the serialized results of that script.
 To enable this endpoint, Gremlin Server needs to be configured with the `HttpChannelizer`, which replaces the default.
-<<<<<<< HEAD
 The `WsAndHttpChannelizer` may also be configured to enable both WebSockets and the REST endpoint in the configuration
 file:
-=======
-The `WsAndHttpChannelizer` may also be configured to enable both WebSockets and the REST endpoint.
-`WebSocketChannelizer`, in the configuration file:
->>>>>>> c9499f61
 
 [source,yaml]
 channelizer: org.apache.tinkerpop.gremlin.server.channel.HttpChannelizer
@@ -1766,7 +1761,6 @@
 Use of this setting can prevent accidental long run compilations, which individually are not terribly oppressive to
 the server, but taken as a group under high concurrency would be considered detrimental.
 
-<<<<<<< HEAD
 On the topic of Gremlin injection, note that it is possible to take advantage of Gremlin scripts in the same fashion
 as SQL scripts that are submitted as strings. When using string building patterns for queries without proper input
 scrubbing, it would be quite simple to do:
@@ -1801,7 +1795,7 @@
 `LambdaRestrictionStrategy`, which prevents lambdas all together, using a graph that does not allow lambdas at all, or
 configuring appropriate <<script-execution,sandbox options>> in Gremlin Server (or such options available to the graph
 database in use) should each help mitigate problems related to this issue.
-=======
+
 Scripts create classes which get loaded to the JVM metaspace and to a `Class` cache. For those using script
 parameterization, a typical application should not generate an overabundance of pressure on these two components of
 Gremlin Server's memory footprint. On the other hand, it's not too hard to imagine a situation where problems might
@@ -1846,7 +1840,6 @@
 
 IMPORTANT: A lambda used in a bytecode-based request will be treated as a script, so issues related to raw script-based
 requests apply equally well to lambda-bytecode requests.
->>>>>>> c9499f61
 
 ==== Properties of Elements
 
@@ -1929,15 +1922,13 @@
 
 Both of the above requests return a list of `Map` instances that contain the `id`, `label` and the "name" property.
 
-<<<<<<< HEAD
 TIP: The example graph configurations pre-packaged with Gremlin Server utilize `ReferenceElementStrategy`
 which convert all graph elements to references by initializing "g" using
 `withStrategies(ReferenceElementStrategy.instance()`. Consider utilizing `ReferenceElementStrategy` whenever creating
 a `GraphTraversalSource` in Java to ensure the most portable Gremlin.
-=======
+
 NOTE: For those interested, please see link:https://lists.apache.org/thread.html/e959e85d4f8b3d46d281f2742a6e574c7d27c54bfc52f802f7c04af3%40%3Cdev.tinkerpop.apache.org%3E[this post]
 to the TinkerPop dev list which outlines the full history of this issue and related concerns.
->>>>>>> c9499f61
 
 [[gremlin-server-cache]]
 ==== Cache Management
