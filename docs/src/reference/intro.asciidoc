--- conflicted
+++ resolved
@@ -421,21 +421,13 @@
 
 The first of these points is serialization. When Gremlin Server receives a request, the results must be serialized to
 the form requested by the client and then the client deserializes those into objects native to the language. TinkerPop
-<<<<<<< HEAD
-has three such formats that it uses with link:http://tinkerpop.apache.org/docs/x.y.z/dev/io/#graphbinary[GraphBinary],
-link:http://tinkerpop.apache.org/docs/x.y.z/dev/io/#gryo[Gryo] and
-link:http://tinkerpop.apache.org/docs/x.y.z/dev/io/#graphson[GraphSON]. Among these serialization formats, users
+has three such formats that it uses with link:https://tinkerpop.apache.org/docs/x.y.z/dev/io/#graphbinary[GraphBinary],
+link:https://tinkerpop.apache.org/docs/x.y.z/dev/io/#gryo[Gryo] and
+link:https://tinkerpop.apache.org/docs/x.y.z/dev/io/#graphson[GraphSON]. Among these serialization formats, users
 should prefer GraphBinary as it combines the best features of both GraphSON and Gryo and it provides the most even
 user experience across different programming languages. There are areas however where this is not quite true, as
 Gremlin Language Variants don't have full GTMs present and therefore don't have the complete means to accomplish what
 a pure JVM solution would.
-=======
-has two such formats that it uses with link:https://tinkerpop.apache.org/docs/x.y.z/dev/io/#gryo[Gryo] and
-link:https://tinkerpop.apache.org/docs/x.y.z/dev/io/#graphson[GraphSON]. Gryo is a JVM-only format and thus carries the
-advantage that serializing and deserializing occurs on the classes native to the JVM on both the client and server side.
-As the client has full access to the same classes that the server does it basically has a full GTM on its own and
-therefore has the ability to do some slightly more advanced things.
->>>>>>> 3f554a79
 
 A good example is the `subgraph()`-step which returns a `Graph` instance as its result. The subgraph returned from
 the server can be deserialized into an actual `Graph` instance on the client, which then means it is possible to
