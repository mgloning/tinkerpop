--- conflicted
+++ resolved
@@ -325,12 +325,9 @@
 .. Commit and push the `SNAPSHOT` changes to git
 . Examine the `future.asciidoc` and update the "Roadmap" as needed.
 . Send email to advise that code freeze is lifted.
-<<<<<<< HEAD
 . Consider the changes made to Gremlin and determine if the community needs to organize a PR to [DefinitelyTyped](https://github.com/DefinitelyTyped/DefinitelyTyped/tree/master/types/gremlin) to keep TypeScript up to date.
-=======
 . Ensure that the GLV examples compile and run with the latest image and dependencies: `bin/run-examples.sh`.
 .. Make changes as necessary to update the examples.
->>>>>>> de74d3c9
 . Generate a list of dead branches that will be automatically deleted and post them as a DISCUSS thread for review, then once consensus is reached removed those branches.
 . Set up the IO tests for the current `SNAPSHOT` as discussed in the <<io,IO Documentation and Testing Section>>
 
