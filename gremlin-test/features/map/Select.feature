# Licensed to the Apache Software Foundation (ASF) under one
# or more contributor license agreements.  See the NOTICE file
# distributed with this work for additional information
# regarding copyright ownership.  The ASF licenses this file
# to you under the Apache License, Version 2.0 (the
# "License"); you may not use this file except in compliance
# with the License.  You may obtain a copy of the License at
#
# http://www.apache.org/licenses/LICENSE-2.0
#
# Unless required by applicable law or agreed to in writing,
# software distributed under the License is distributed on an
# "AS IS" BASIS, WITHOUT WARRANTIES OR CONDITIONS OF ANY
# KIND, either express or implied.  See the License for the
# specific language governing permissions and limitations
# under the License.

Feature: Step - select()

  Scenario: get_g_VX1X_asXaX_outXknowsX_asXbX_selectXa_bX
    Given the modern graph
    And using the parameter v1Id defined as "v[marko].id"
    And the traversal of
      """
      g.V(v1Id).as("a").out("knows").as("b").select("a", "b")
      """
    When iterated to list
    Then the result should be unordered
      | result |
      | m[{"a": "v[marko]", "b": "v[vadas]"}] |
      | m[{"a": "v[marko]", "b": "v[josh]"}] |

  Scenario: g_VX1X_asXaX_outXknowsX_asXbX_selectXa_bX_byXnameX
    Given the modern graph
    And using the parameter v1Id defined as "v[marko].id"
    And the traversal of
      """
      g.V(v1Id).as("a").out("knows").as("b").
        select("a", "b").by("name")
      """
    When iterated to list
    Then the result should be unordered
      | result |
      | m[{"a": "marko", "b": "vadas"}] |
      | m[{"a": "marko", "b": "josh"}] |

  Scenario: g_VX1X_asXaX_outXknowsX_asXbX_selectXaX
    Given the modern graph
    And using the parameter v1Id defined as "v[marko].id"
    And the traversal of
      """
      g.V(v1Id).as("a").out("knows").as("b").select("a")
      """
    When iterated to list
    Then the result should be unordered
      | result |
      | v[marko] |
      | v[marko] |

  Scenario: g_VX1X_asXaX_outXknowsX_asXbX_selectXaX_byXnameX
    Given the modern graph
    And using the parameter v1Id defined as "v[marko].id"
    And the traversal of
      """
      g.V(v1Id).as("a").out("knows").as("b").
        select("a").by("name")
      """
    When iterated to list
    Then the result should be unordered
      | result |
      | marko |
      | marko |

  Scenario: g_V_asXaX_out_asXbX_selectXa_bX_byXnameX
    Given the modern graph
    And the traversal of
      """
      g.V().as("a").out().as("b").
        select("a", "b").by("name")
      """
    When iterated to list
    Then the result should be unordered
      | result |
      | m[{"a": "marko", "b": "lop"}] |
      | m[{"a": "marko", "b": "vadas"}] |
      | m[{"a": "marko", "b": "josh"}] |
      | m[{"a": "josh", "b": "ripple"}] |
      | m[{"a": "josh", "b": "lop"}] |
      | m[{"a": "peter", "b": "lop"}] |

  Scenario: g_V_asXaX_out_aggregateXxX_asXbX_selectXa_bX_byXnameX
    Given the modern graph
    And the traversal of
      """
      g.V().as("a").out().aggregate("x").as("b").
        select("a", "b").by("name")
      """
    When iterated to list
    Then the result should be unordered
      | result |
      | m[{"a": "marko", "b": "lop"}] |
      | m[{"a": "marko", "b": "vadas"}] |
      | m[{"a": "marko", "b": "josh"}] |
      | m[{"a": "josh", "b": "ripple"}] |
      | m[{"a": "josh", "b": "lop"}] |
      | m[{"a": "peter", "b": "lop"}] |

  Scenario: g_V_asXaX_name_order_asXbX_selectXa_bX_byXnameX_by_XitX
    Given the modern graph
    And the traversal of
      """
      g.V().as("a").
        values("name").
        order().as("b").
        select("a", "b").
          by("name").by()
      """
    When iterated to list
    Then the result should be unordered
      | result |
      | m[{"a": "marko", "b": "marko"}] |
      | m[{"a": "vadas", "b": "vadas"}] |
      | m[{"a": "josh", "b": "josh"}] |
      | m[{"a": "ripple", "b": "ripple"}] |
      | m[{"a": "lop", "b": "lop"}] |
      | m[{"a": "peter", "b": "peter"}] |

  Scenario: g_V_hasXname_gremlinX_inEXusesX_order_byXskill_ascX_asXaX_outV_asXbX_selectXa_bX_byXskillX_byXnameX
    Given the crew graph
    And the traversal of
      """
      g.V().has("name", "gremlin").
        inE("uses").
        order().by("skill", Order.asc).as("a").
        outV().as("b").
        select("a", "b").
          by("skill").
          by("name")
      """
    When iterated to list
    Then the result should be unordered
      | result |
      | m[{"a":"d[3].i", "b": "matthias"}] |
      | m[{"a":"d[4].i", "b": "marko"}] |
      | m[{"a":"d[5].i", "b": "stephen"}] |
      | m[{"a":"d[5].i", "b": "daniel"}] |

  Scenario: g_V_hasXname_isXmarkoXX_asXaX_selectXaX
    Given the modern graph
    And the traversal of
      """
      g.V().has("name", __.is("marko")).as("a").select("a")
      """
    When iterated to list
    Then the result should be unordered
      | result |
      | v[marko] |

  Scenario: g_V_label_groupCount_asXxX_selectXxX
    Given the modern graph
    And the traversal of
      """
      g.V().label().groupCount().as("x").select("x")
      """
    When iterated to list
    Then the result should be unordered
      | result |
      | m[{"software":"d[2].l", "person":"d[4].l"}] |

  Scenario: g_V_hasLabelXpersonX_asXpX_mapXbothE_label_groupCountX_asXrX_selectXp_rX
    Given the modern graph
    And the traversal of
      """
      g.V().hasLabel("person").as("p").
        map(__.bothE().label().groupCount()).as("r").
        select("p", "r")
      """
    When iterated to list
    Then the result should be unordered
      | result |
      | m[{"p": "v[marko]", "r": {"created": "d[1].l", "knows": "d[2].l"}}] |
      | m[{"p": "v[vadas]", "r": {"knows": "d[1].l"}}] |
      | m[{"p": "v[josh]", "r": {"created": "d[2].l", "knows": "d[1].l"}}] |
      | m[{"p": "v[peter]", "r": {"created": "d[1].l"}}] |

  Scenario: g_V_chooseXoutE_count_isX0X__asXaX__asXbXX_chooseXselectXaX__selectXaX__selectXbXX
    Given the modern graph
    And the traversal of
      """
      g.V().choose(__.outE().count().is(0L),
                   __.as("a"),
                   __.as("b")).
            choose(__.select("a"),
                   __.select("a"),
                   __.select("b"))
      """
    When iterated to list
    Then the result should be unordered
      | result |
      | v[marko] |
      | v[vadas] |
      | v[lop] |
      | v[josh] |
      | v[ripple] |
      | v[peter] |

  Scenario: g_VX1X_asXhereX_out_selectXhereX
    Given the modern graph
    And using the parameter v1Id defined as "v[marko].id"
    And the traversal of
      """
      g.V(v1Id).as("here").out().select("here")
      """
    When iterated to list
    Then the result should be unordered
      | result |
      | v[marko] |
      | v[marko] |
      | v[marko] |

  Scenario: g_VX4X_out_asXhereX_hasXlang_javaX_selectXhereX
    Given the modern graph
    And using the parameter v4Id defined as "v[josh].id"
    And the traversal of
      """
      g.V(v4Id).as("here").out().select("here")
      """
    When iterated to list
    Then the result should be unordered
      | result |
      | v[josh] |
      | v[josh] |

  Scenario: g_VX4X_out_asXhereX_hasXlang_javaX_selectXhereX_name
    Given the modern graph
    And using the parameter v4Id defined as "v[josh].id"
    And the traversal of
      """
      g.V(v4Id).out().as("here").
        has("lang", "java").
        select("here").values("name")
      """
    When iterated to list
    Then the result should be unordered
      | result |
      | ripple |
      | lop |

  Scenario: g_VX1X_outE_asXhereX_inV_hasXname_vadasX_selectXhereX
    Given the modern graph
    And using the parameter v1Id defined as "v[marko].id"
    And the traversal of
      """
      g.V(v1Id).outE().as("here").
        inV().has("name", "vadas").
        select("here")
      """
    When iterated to list
    Then the result should be unordered
      | result |
      | e[marko-knows->vadas] |

  Scenario: g_VX1X_outEXknowsX_hasXweight_1X_asXhereX_inV_hasXname_joshX_selectXhereX
    Given the modern graph
    And using the parameter v1Id defined as "v[marko].id"
    And the traversal of
      """
      g.V(v1Id).outE("knows").
        has("weight", 1.0).as("here").
        inV().has("name", "josh").
        select("here")
      """
    When iterated to list
    Then the result should be unordered
      | result |
      | e[marko-knows->josh] |

  Scenario: g_VX1X_outEXknowsX_asXhereX_hasXweight_1X_asXfakeX_inV_hasXname_joshX_selectXhereX
    Given the modern graph
    And using the parameter v1Id defined as "v[marko].id"
    And the traversal of
      """
      g.V(v1Id).outE("knows").as("here").
        has("weight", 1.0).as("fake").
        inV().has("name", "josh").
        select("here")
      """
    When iterated to list
    Then the result should be unordered
      | result |
      | e[marko-knows->josh] |

  Scenario: g_V_asXhereXout_name_selectXhereX
    Given the modern graph
    And the traversal of
      """
      g.V().as("here").
        out().values("name").
        select("here")
      """
    When iterated to list
    Then the result should be unordered
      | result |
      | v[marko] |
      | v[marko] |
      | v[marko] |
      | v[josh] |
      | v[josh] |
      | v[peter] |

  Scenario: g_V_outXcreatedX_unionXasXprojectX_inXcreatedX_hasXname_markoX_selectXprojectX__asXprojectX_inXcreatedX_inXknowsX_hasXname_markoX_selectXprojectXX_groupCount_byXnameX
    Given the modern graph
    And the traversal of
      """
      g.V().out("created").
        union(__.as("project").in("created").has("name", "marko").select("project"),
              __.as("project").in("created").in("knows").has("name", "marko").select("project")).
        groupCount().
          by("name")
      """
    When iterated to list
    Then the result should be unordered
      | result |
      | m[{"ripple":"d[1].l", "lop":"d[6].l"}] |

  Scenario: g_V_untilXout_outX_repeatXin_asXaXX_selectXaX_byXtailXlocalX_nameX
    Given the modern graph
    And the traversal of
      """
      g.V().until(__.out().out()).repeat(__.in().as("a")).select("a").by(__.tail(Scope.local).values("name"))
      """
    When iterated to list
    Then the result should be unordered
      | result |
      | marko |
      | marko |
      | marko |
      | marko |
      | marko |

  Scenario: g_V_outE_weight_groupCount_selectXkeysX_unfold
    Given the modern graph
    And the traversal of
      """
      g.V().outE().values("weight").groupCount().select(Column.keys).unfold()
      """
    When iterated to list
    Then the result should be unordered
      | result |
      | d[0.5].d |
      | d[1.0].d |
      | d[0.4].d |
      | d[0.2].d |

  Scenario: g_V_hasLabelXsoftwareX_asXnameX_asXlanguageX_asXcreatorsX_selectXname_language_creatorsX_byXnameX_byXlangX_byXinXcreatedX_name_fold_orderXlocalXX
    Given the modern graph
    And the traversal of
      """
      g.V().hasLabel("software").as("name").as("language").as("creators").select("name", "language", "creators").by("name").by("lang").
                    by(__.in("created").values("name").fold().order(Scope.local))
      """
    When iterated to list
    Then the result should be unordered
      | result |
      | m[{"name":"lop","language":"java","creators":["josh","marko","peter"]}] |
      | m[{"name":"ripple","language":"java","creators":["josh"]}] |

  Scenario: g_V_outE_weight_groupCount_unfold_selectXkeysX_unfold
    Given the modern graph
    And the traversal of
      """
      g.V().outE().values("weight").groupCount().unfold().select(Column.keys).unfold()
      """
    When iterated to list
    Then the result should be unordered
      | result |
      | d[0.5].d |
      | d[1.0].d |
      | d[0.4].d |
      | d[0.2].d |

  Scenario: g_V_outE_weight_groupCount_unfold_selectXvaluesX_unfold
    Given the modern graph
    And the traversal of
      """
      g.V().outE().values("weight").groupCount().unfold().select(Column.values).unfold()
      """
    When iterated to list
    Then the result should be unordered
      | result |
      | d[1].l |
      | d[2].l |
      | d[2].l |
      | d[1].l |

  Scenario: g_V_untilXout_outX_repeatXin_asXaX_in_asXbXX_selectXa_bX_byXnameX
    Given the modern graph
    And the traversal of
      """
      g.V().until(__.out().out()).repeat(__.in().as("a").in().as("b")).select("a", "b").by("name")
      """
    When iterated to list
    Then the result should be unordered
      | result |
      | m[{"a":"josh","b":"marko"}] |
      | m[{"a":"josh","b":"marko"}] |

  Scenario: g_V_outE_weight_groupCount_selectXvaluesX_unfold
    Given the modern graph
    And the traversal of
      """
      g.V().outE().values("weight").groupCount().select(Column.values).unfold()
      """
    When iterated to list
    Then the result should be unordered
      | result |
      | d[1].l |
      | d[2].l |
      | d[2].l |
      | d[1].l |

  Scenario: g_VX1X_asXaX_outXknowsX_asXbX_selectXa_bX
    Given the modern graph
    And using the parameter v1Id defined as "v[marko].id"
    And the traversal of
      """
      g.V(v1Id).as("a").out("knows").as("b").select("a", "b")
      """
    When iterated to list
    Then the result should be unordered
      | result |
      | m[{"a":"v[marko]","b":"v[vadas]"}] |
      | m[{"a":"v[marko]","b":"v[josh]"}] |

  Scenario: g_V_asXaX_whereXoutXknowsXX_selectXaX
    Given the modern graph
    And the traversal of
      """
      g.V().as("a").where(__.out("knows")).select("a")
      """
    When iterated to list
    Then the result should be unordered
      | result |
      | v[marko] |

  Scenario: g_VX1X_asXaX_repeatXout_asXaXX_timesX2X_selectXfirst_aX
    Given the modern graph
    And using the parameter v1Id defined as "v[marko].id"
    And the traversal of
      """
      g.V(v1Id).as("a").repeat(__.out().as("a")).times(2).select(Pop.first, "a")
      """
    When iterated to list
    Then the result should be unordered
      | result |
      | v[marko] |
      | v[marko] |

  Scenario: g_V_asXaX_outXknowsX_asXbX_localXselectXa_bX_byXnameXX
    Given the modern graph
    And the traversal of
      """
      g.V().as("a").out("knows").as("b").local(__.select("a", "b").by("name"))
      """
    When iterated to list
    Then the result should be unordered
      | result |
      | m[{"a":"marko","b":"vadas"}] |
      | m[{"a":"marko","b":"josh"}] |

  Scenario: g_VX1X_asXaX_repeatXout_asXaXX_timesX2X_selectXlast_aX
    Given the modern graph
    And using the parameter v1Id defined as "v[marko].id"
    And the traversal of
      """
      g.V(v1Id).as("a").repeat(__.out().as("a")).times(2).select(Pop.last, "a")
      """
    When iterated to list
    Then the result should be unordered
      | result |
      | v[ripple] |
      | v[lop] |

  Scenario: g_VX1X_outEXknowsX_asXhereX_hasXweight_1X_inV_hasXname_joshX_selectXhereX
    Given the modern graph
    And using the parameter v1Id defined as "v[marko].id"
    And the traversal of
      """
      g.V(v1Id).outE("knows").as("here").has("weight", 1.0).inV().has("name", "josh").select("here")
      """
    When iterated to list
    Then the result should be unordered
      | result |
      | e[marko-knows->josh] |

  Scenario: g_V_asXaX_hasXname_markoX_asXbX_asXcX_selectXa_b_cX_by_byXnameX_byXageX
    Given the modern graph
    And the traversal of
      """
      g.V().as("a").has("name", "marko").as("b").as("c").select("a", "b", "c").by().by("name").by("age")
      """
    When iterated to list
    Then the result should be unordered
      | result |
      | m[{"a":"v[marko]","b":"marko","c":"d[29].i"}] |

  Scenario: g_V_outE_weight_groupCount_selectXvaluesX_unfold_groupCount_selectXvaluesX_unfold
    Given the modern graph
    And the traversal of
      """
      g.V().outE().values("weight").groupCount().select(Column.values).unfold().groupCount().select(Column.values).unfold()
      """
    When iterated to list
    Then the result should be unordered
      | result |
      | d[2].l |
      | d[2].l |

<<<<<<< HEAD
  Scenario: g_V_asXaX_groupXmX_by_byXbothE_countX_barrier_selectXmX_selectXselectXaXX
    Given the modern graph
    And the traversal of
      """
      g.V().as("a").group("m").by().by(__.bothE().count()).barrier().select("m").select(__.select("a"))
      """
    When iterated to list
    Then the result should be unordered
      | result |
      | d[3].l |
      | d[1].l |
      | d[3].l |
      | d[3].l |
      | d[1].l |
      | d[1].l |

  Scenario: g_V_asXaX_groupXmX_by_byXbothE_countX_barrier_selectXmX_selectXselectXaXX_byXmathX_plus_XX
    Given the modern graph
    And the traversal of
      """
      g.V().as("a").group("m").by().by(__.bothE().count()).barrier().select("m").select(__.select("a")).by(__.math("_+_"))
      """
    When iterated to list
    Then the result should be unordered
      | result |
      | d[6].d |
      | d[2].d |
      | d[6].d |
      | d[6].d |
      | d[2].d |
      | d[2].d |

  Scenario: g_V_asXaX_outXknowsX_asXaX_selectXall_constantXaXX
    Given the modern graph
    And the traversal of
      """
      g.V().as("a").out("knows").as("a").select(Pop.all, __.constant("a"))
=======
  Scenario: g_V_selectXaX
    Given the modern graph
    And the traversal of
      """
      g.V().select("a")
      """
    When iterated to list
    Then the result should be empty

  Scenario: g_V_selectXaX_count
    Given the modern graph
    And the traversal of
      """
      g.V().select("a").count()
>>>>>>> 7c700139
      """
    When iterated to list
    Then the result should be unordered
      | result |
<<<<<<< HEAD
      | l[v[marko],v[vadas]] |
      | l[v[marko],v[josh]] |
=======
      | d[0].l |
>>>>>>> 7c700139
<|MERGE_RESOLUTION|>--- conflicted
+++ resolved
@@ -516,7 +516,6 @@
       | d[2].l |
       | d[2].l |
 
-<<<<<<< HEAD
   Scenario: g_V_asXaX_groupXmX_by_byXbothE_countX_barrier_selectXmX_selectXselectXaXX
     Given the modern graph
     And the traversal of
@@ -554,29 +553,29 @@
     And the traversal of
       """
       g.V().as("a").out("knows").as("a").select(Pop.all, __.constant("a"))
-=======
-  Scenario: g_V_selectXaX
-    Given the modern graph
-    And the traversal of
-      """
-      g.V().select("a")
-      """
-    When iterated to list
-    Then the result should be empty
-
-  Scenario: g_V_selectXaX_count
-    Given the modern graph
-    And the traversal of
-      """
-      g.V().select("a").count()
->>>>>>> 7c700139
-      """
-    When iterated to list
-    Then the result should be unordered
-      | result |
-<<<<<<< HEAD
+      """
+    When iterated to list
+    Then the result should be unordered
+      | result |
       | l[v[marko],v[vadas]] |
       | l[v[marko],v[josh]] |
-=======
-      | d[0].l |
->>>>>>> 7c700139
+
+  Scenario: g_V_selectXaX
+    Given the modern graph
+    And the traversal of
+      """
+      g.V().select("a")
+      """
+    When iterated to list
+    Then the result should be empty
+
+  Scenario: g_V_selectXaX_count
+    Given the modern graph
+    And the traversal of
+      """
+      g.V().select("a").count()
+      """
+    When iterated to list
+    Then the result should be unordered
+      | result |
+      | d[0].l |