# Licensed to the Apache Software Foundation (ASF) under one
# or more contributor license agreements.  See the NOTICE file
# distributed with this work for additional information
# regarding copyright ownership.  The ASF licenses this file
# to you under the Apache License, Version 2.0 (the
# "License"); you may not use this file except in compliance
# with the License.  You may obtain a copy of the License at
#
# http://www.apache.org/licenses/LICENSE-2.0
#
# Unless required by applicable law or agreed to in writing,
# software distributed under the License is distributed on an
# "AS IS" BASIS, WITHOUT WARRANTIES OR CONDITIONS OF ANY
# KIND, either express or implied.  See the License for the
# specific language governing permissions and limitations
# under the License.

@StepClassSideEffect @StepInject
Feature: Step - inject()

  @GraphComputerVerificationInjectionNotSupported
  Scenario: g_VX1X_out_injectXv2X_name
    Given the modern graph
    And using the parameter vid1 defined as "v[marko].id"
    And using the parameter v2 defined as "v[vadas]"
    And the traversal of
      """
      g.V(vid1).out().inject(v2).values("name")
      """
    When iterated to list
    Then the result should be unordered
      | result |
      | vadas |
      | lop   |
      | vadas |
      | josh  |

  @GraphComputerVerificationInjectionNotSupported
  Scenario: g_VX1X_out_name_injectXdanielX_asXaX_mapXlengthX_path
    Given the modern graph
    And using the parameter vid1 defined as "v[marko].id"
    And using the parameter l1 defined as "c[it.get().length()]"
    And the traversal of
      """
      g.V(vid1).out().values("name").inject("daniel").as("a").map(l1).path()
      """
    When iterated to list
    Then the result should be unordered
      | result |
      | p[daniel,d[6].i] |
      | p[v[marko],v[lop],lop,d[3].i] |
      | p[v[marko],v[vadas],vadas,d[5].i] |
      | p[v[marko],v[josh],josh,d[4].i] |

  @GraphComputerVerificationInjectionNotSupported
  Scenario: g_VX1X_injectXg_VX4XX_out_name
    Given the modern graph
    And using the parameter vid1 defined as "v[marko].id"
    And using the parameter v2 defined as "v[josh]"
    And the traversal of
      """
      g.V(vid1).inject(v2).out().values("name")
      """
    When iterated to list
    Then the result should be unordered
      | result |
      | ripple |
      | lop   |
      | lop   |
      | vadas |
      | josh  |

  @GraphComputerVerificationInjectionNotSupported
  Scenario: g_injectXnull_1_3_nullX
    Given the modern graph
    And the traversal of
      """
      g.inject(null, 1, 3, null)
      """
    When iterated to list
    Then the result should be unordered
      | result |
      | null |
      | d[1].i |
      | d[3].i |
      | null |

  @GraphComputerVerificationInjectionNotSupported
  Scenario: g_injectX10_20_null_20_10_10X_groupCountXxX_dedup_asXyX_projectXa_bX_by_byXselectXxX_selectXselectXyXXX
    Given the modern graph
    And the traversal of
      """
      g.inject(10,20,null,20,10,10).groupCount("x").dedup().as("y").project("a","b").by().by(__.select("x").select(__.select("y")))
      """
    When iterated to list
    Then the result should be unordered
      | result |
      | m[{"a":"d[10].i", "b":"d[3].l"}] |
      | m[{"a":"d[20].i", "b":"d[2].l"}] |
      | m[{"a":null, "b":"d[1].l"}] |

  @GraphComputerVerificationInjectionNotSupported
  Scenario: g_injectXname_marko_age_nullX_selectXname_ageX
    Given the modern graph
    And using the parameter xx1 defined as "m[{\"name\":\"marko\", \"age\":null}]"
    And the traversal of
      """
      g.inject(xx1).select("name","age")
      """
    When iterated to list
    Then the result should be unordered
      | result |
      | m[{"name":"marko", "age":null}] |

  @GraphComputerVerificationInjectionNotSupported
  Scenario: g_injectXnull_nullX
    Given the modern graph
    And the traversal of
      """
      g.inject(null, null)
      """
    When iterated to list
    Then the result should be unordered
      | result |
      | null |
      | null |

  @GraphComputerVerificationInjectionNotSupported
  Scenario: g_injectXnullX
    Given the modern graph
    And the traversal of
      """
      g.inject(null)
      """
    When iterated to list
    Then the result should be unordered
      | result |
      | null |

  @GraphComputerVerificationInjectionNotSupported
  Scenario: g_inject
    Given the modern graph
    And the traversal of
      """
      g.inject()
      """
    When iterated to list
    Then the result should be empty

  @GraphComputerVerificationInjectionNotSupported
  Scenario: g_VX1X_valuesXageX_injectXnull_nullX
    Given the modern graph
    And using the parameter xx1 defined as "v[marko].id"
    And the traversal of
      """
      g.V(xx1).values("age").inject(null, null)
      """
    When iterated to list
    Then the result should be unordered
      | result |
      | d[29].i |
      | null |
      | null |

  @GraphComputerVerificationInjectionNotSupported
  Scenario: g_VX1X_valuesXageX_injectXnullX
    Given the modern graph
    And using the parameter xx1 defined as "v[marko].id"
    And the traversal of
      """
      g.V(xx1).values("age").inject(null)
      """
    When iterated to list
    Then the result should be unordered
      | result |
      | d[29].i |
      | null |

  @GraphComputerVerificationInjectionNotSupported
  Scenario: g_VX1X_valuesXageX_inject
    Given the modern graph
    And using the parameter xx1 defined as "v[marko].id"
    And the traversal of
      """
      g.V(xx1).values("age").inject()
      """
    When iterated to list
    Then the result should be unordered
      | result |
      | d[29].i |

  @GraphComputerVerificationInjectionNotSupported
  Scenario: g_injectXnull_1_3_nullX_asXaX_selectXaX
    Given the modern graph
    And the traversal of
      """
      g.inject(null, 1, 3, null).as("a").select("a")
      """
    When iterated to list
    Then the result should be unordered
      | result |
      | null |
      | d[1].i |
      | d[3].i |
      | null |

  @GraphComputerVerificationInjectionNotSupported
  Scenario: g_injectX1_3X_injectX100_300X
    Given the modern graph
    And the traversal of
      """
      g.inject(1, 3).inject(100, 300)
      """
    When iterated to list
    Then the result should be unordered
      | result |
      | d[100].i |
      | d[300].i |
      | d[1].i |
      | d[3].i |

  @GraphComputerVerificationInjectionNotSupported
  Scenario: g_injectX1var_3varX_injectX100var_300varX
    Given the modern graph
    And using the parameter xx1 defined as "d[1].i"
    And using the parameter xx2 defined as "d[3].i"
    And using the parameter xx3 defined as "d[100].i"
    And using the parameter xx4 defined as "d[300].i"
    And the traversal of
      """
      g.inject(xx1, xx2).inject(xx3, xx4)
      """
    When iterated to list
    Then the result should be unordered
      | result |
      | d[100].i |
      | d[300].i |
      | d[1].i |
      | d[3].i |

  @GraphComputerVerificationInjectionNotSupported
  Scenario: g_injectX1_3_100_300X_list
    Given the modern graph
    And the traversal of
      """
      g.inject([1, 3, 100, 300])
      """
    When iterated to list
    Then the result should be unordered
      | result |
      | l[d[1].i,d[3].i,d[100].i,d[300].i] |

<<<<<<< HEAD
  @GraphComputerVerificationInjectionNotSupported @GremlinLangScriptOnly
  Scenario: g_injectX1_3_100_300X_listvar
    Given the modern graph
    And using the parameter xx1 defined as "l[d[1].i,d[3].i,d[100].i,d[300].i]"
    And the traversal of
      """
      g.inject(xx1)
      """
    When iterated to list
    Then the result should be unordered
      | result |
      | l[d[1].i,d[3].i,d[100].i,d[300].i] |

  @GraphComputerVerificationInjectionNotSupported @GremlinLangScriptOnly
=======
  @GraphComputerVerificationInjectionNotSupported
>>>>>>> 0eef27f7
  Scenario: g_injectX1_3_100_300X_set
    Given the modern graph
    And the traversal of
      """
      g.inject({1, 3, 100, 300})
      """
    When iterated to list
    Then the result should be unordered
      | result |
      | s[d[100].i,d[300].i,d[1].i,d[3].i] |

<<<<<<< HEAD
  @GraphComputerVerificationInjectionNotSupported @GremlinLangScriptOnly
  Scenario: g_injectX1_3_100_300X_setvar
    Given the modern graph
    And using the parameter xx1 defined as "s[d[100].i,d[300].i,d[1].i,d[3].i]"
    And the traversal of
      """
      g.inject(xx1)
      """
    When iterated to list
    Then the result should be unordered
      | result |
      | s[d[100].i,d[300].i,d[1].i,d[3].i] |

  @GraphComputerVerificationInjectionNotSupported @GremlinLangScriptOnly
=======
  @GraphComputerVerificationInjectionNotSupported
>>>>>>> 0eef27f7
  Scenario: g_injectX1_1X_set
    Given the modern graph
    And the traversal of
      """
      g.inject({1, 1})
      """
    When iterated to list
    Then the result should be unordered
      | result |
      | s[d[1].i] |

  @GraphComputerVerificationInjectionNotSupported @GremlinLangScriptOnly
  Scenario: g_injectX1_1X_setvar
    Given the modern graph
    And using the parameter xx1 defined as "s[d[1].i,d[1].i]"
    And the traversal of
      """
      g.inject(xx1)
      """
    When iterated to list
    Then the result should be unordered
      | result |
      | s[d[1].i] |

  @GraphComputerVerificationInjectionNotSupported @GremlinLangScriptOnly
  Scenario: g_injectX_set
    Given the modern graph
    And using the parameter xx1 defined as "s[]"
    And the traversal of
      """
      g.inject(xx1)
      """
    When iterated to list
    Then the result should be unordered
      | result |
      | s[] |<|MERGE_RESOLUTION|>--- conflicted
+++ resolved
@@ -250,7 +250,6 @@
       | result |
       | l[d[1].i,d[3].i,d[100].i,d[300].i] |
 
-<<<<<<< HEAD
   @GraphComputerVerificationInjectionNotSupported @GremlinLangScriptOnly
   Scenario: g_injectX1_3_100_300X_listvar
     Given the modern graph
@@ -264,10 +263,7 @@
       | result |
       | l[d[1].i,d[3].i,d[100].i,d[300].i] |
 
-  @GraphComputerVerificationInjectionNotSupported @GremlinLangScriptOnly
-=======
-  @GraphComputerVerificationInjectionNotSupported
->>>>>>> 0eef27f7
+  @GraphComputerVerificationInjectionNotSupported
   Scenario: g_injectX1_3_100_300X_set
     Given the modern graph
     And the traversal of
@@ -279,7 +275,6 @@
       | result |
       | s[d[100].i,d[300].i,d[1].i,d[3].i] |
 
-<<<<<<< HEAD
   @GraphComputerVerificationInjectionNotSupported @GremlinLangScriptOnly
   Scenario: g_injectX1_3_100_300X_setvar
     Given the modern graph
@@ -293,10 +288,7 @@
       | result |
       | s[d[100].i,d[300].i,d[1].i,d[3].i] |
 
-  @GraphComputerVerificationInjectionNotSupported @GremlinLangScriptOnly
-=======
-  @GraphComputerVerificationInjectionNotSupported
->>>>>>> 0eef27f7
+  @GraphComputerVerificationInjectionNotSupported
   Scenario: g_injectX1_1X_set
     Given the modern graph
     And the traversal of
