# Licensed to the Apache Software Foundation (ASF) under one
# or more contributor license agreements.  See the NOTICE file
# distributed with this work for additional information
# regarding copyright ownership.  The ASF licenses this file
# to you under the Apache License, Version 2.0 (the
# "License"); you may not use this file except in compliance
# with the License.  You may obtain a copy of the License at
#
# http://www.apache.org/licenses/LICENSE-2.0
#
# Unless required by applicable law or agreed to in writing,
# software distributed under the License is distributed on an
# "AS IS" BASIS, WITHOUT WARRANTIES OR CONDITIONS OF ANY
# KIND, either express or implied.  See the License for the
# specific language governing permissions and limitations
# under the License.

@StepClassMap @StepMergeV
Feature: Step - mergeV()

  # TEST INDEX
  # Use of inject() is meant to exercise mergeV() in a mid-traversal form rather than start step
  #
  # g_mergeVXlabel_person_name_stephenX
  # g_injectX0X_mergeVXlabel_person_name_stephenX
  #   - mergeV(Map) and no option()
  #   - results in new vertex
  # g_mergeVXlabel_person_name_markoX
  # g_injectX0X_mergeVXlabel_person_name_markoX
  #   - mergeV(Map) and no option()
  #   - results in found vertex
  # g_mergeVXlabel_person_name_stephenX_optionXonCreate_label_person_name_stephen_age_19X_option
  # g_injectX0X_mergeVXlabel_person_name_stephenX_optionXonCreate_label_person_name_stephen_age_19X_option
  #   - mergeV(Map) using onCreate(Map)
  #   - results in new vertex
  # g_mergeVXlabel_person_name_markoX_optionXonMatch_age_19X_option
  # g_injectX0X_mergeVXlabel_person_name_markoX_optionXonMatch_age_19X_option
  #   - mergeV(Map) using onMatch(Map)
  #   - results in update vertex
  # g_withSideEffectXc_label_person_name_stephenX_withSideEffectXm_label_person_name_stephen_age_19X_mergeVXselectXcXX_optionXonCreate_selectXmXX_option
  # g_withSideEffectXc_label_person_name_stephenX_withSideEffectXm_label_person_name_stephen_age_19X_injectX0X_mergeVXselectXcXX_optionXonCreate_selectXmXX_option
  #   - mergeV(Traversal) grabbing side-effect Map with onCreate(Traversal)
  #   - results in new vertex
  # g_withSideEffectXc_label_person_name_markoX_withSideEffectXm_age_19X_mergeVXselectXcXX_optionXonMatch_selectXmXX_option
  # g_withSideEffectXc_label_person_name_markoX_withSideEffectXm_age_19X_injectX0X_mergeVXselectXcXX_optionXonMatch_selectXmXX_option
  #   - mergeV(Traversal) grabbing side-effect Map with onMatch(Traversal)
  #   - results in updated vertex
  # g_mergeVXlabel_person_name_markoX_propertyXname_vadas_acl_publicX
  # g_injectX0X_mergeVXlabel_person_name_markoX_propertyXname_vadas_acl_publicX
  #   - mergeV(Map) with no option and call to AddPropertyStep
  #   - results in updated vertex and added meta-property
  # g_injectXlabel_person_name_marko_label_person_name_stephenX_mergeVXidentityX
  #   - mergeV(Traversal) grabbing current Map from traverser for the search criteria with no option()
  #   - result in one found vertex and one new vertex
  # g_injectXlabel_person_name_marko_label_person_name_stephenX_mergeV
  #   - mergeV() which assumes incoming Map on the traverser for the search criteria with no option()
  #   - results in one found vertex and one new vertex
  # g_mergeVXlabel_person_name_stephenX_propertyXlist_name_steveX
  #   - mergeV() which assumes finding vertex with list cardinality property and call AddPropertyStep
  #   - results in updated vertex with additional list cardinality property
  # g_mergeXlabel_person_name_vadasX_optionXonMatch_age_35X
  #   - mergeV(Map) using onMatch(Map)
  #   - results in updating two matched vertices
  # g_V_mapXmergeXlabel_person_name_joshXX
  #   - mergeV(Map) with no option() - testing child traversal usage
  #   - results in one new vertex and one existing vertex that was just created
  # g_mergeVXnullX
  # g_mergeVXnullvarX
  # g_V_mergeVXnullX
  #   - mergeV(null) with no option()
  #   - results in no new vertex and nothing returned
  # g_mergeVXemptyX
  # g_V_mergeVXemptyX
  #   - mergeV(empty) with no option()
  #   - results in matched vertex with no updates
  # g_mergeVXemptyX_no_existing
  # g_injectX0X_mergeVXemptyX_no_existing
  #   - mergeV(empty) with no option()
  #   - results in not matched updates and a creation of a vertex with default values
  # g_mergeVXnullX_optionXonCreate_emptyX
  # g_V_mergeVXnullX_optionXonCreate_emptyX
  #   - mergeV(null) with onCreate(empty)
  #   - results in no matches and creates a default vertex
  # g_mergeVXlabel_person_name_stephenX_optionXonCreate_nullX
  # g_V_mergeVXlabel_person_name_stephenX_optionXonCreate_nullX
  #   - mergeV(Map) with onCreate(null)
  #   - results in no match and no vertex creation
  # g_mergeVXnullX_optionXonCreate_label_null_name_markoX
  # g_V_mergeVXnullX_optionXonCreate_label_null_name_markoX
  #   - mergeV(null) with onCreate(Map) where Map has a null label
  #   - results in error
  # g_mergeVXemptyX_optionXonMatch_nullX
  # g_V_mergeVXemptyX_optionXonMatch_nullX
  #   - mergeV(empty) with onMatch(null)
  #   - results in a match and no vertex update
  # g_V_mergeVXemptyX_two_exist
  #  - mergeV(empty) with no option()
  #  - results in matching two vertices
  # g_withSideEffectXc_label_person_name_markoX_withSideEffectXm_age_19X_mergeVXselectXcXX_optionXonMatch_sideEffectXpropertiesXageX_dropX_selectXmXX_option
  #  - mergeV() that has a match to a vertex with multiproperties
  #  - results in all multiproperties removed to be replaced with one property
  # g_withSideEffectXm_age_19X_V_hasXperson_name_markoX_mergeVXselectXcXX_optionXonMatch_sideEffectXpropertiesXageX_dropX_selectXmXX_option
  #  - mergeV() that has a match to a vertex with multiproperties
  #  - results in all multiproperties removed to be replaced with one property

  Scenario: g_mergeVXemptyX_optionXonMatch_nullX
    Given the empty graph
    And the graph initializer of
      """
      g.addV("person").property("name", "marko").property("age", 29)
      """
    And the traversal of
      """
      g.mergeV([:]).option(Merge.onMatch, null)
      """
    When iterated to list
    Then the result should have a count of 1
    And the graph should return 1 for count of "g.V().has(\"person\",\"name\",\"marko\").has(\"age\",29)"

  Scenario: g_V_mergeVXemptyX_optionXonMatch_nullX
    Given the empty graph
    And the graph initializer of
      """
      g.addV("person").property("name", "marko").property("age", 29)
      """
    And the traversal of
      """
      g.V().mergeV([:]).option(Merge.onMatch, null)
      """
    When iterated to list
    Then the result should have a count of 1
    And the graph should return 1 for count of "g.V().has(\"person\",\"name\",\"marko\").has(\"age\",29)"

  Scenario: g_mergeVXnullX_optionXonCreate_label_null_name_markoX
    Given the empty graph
    And the graph initializer of
      """
      g.addV("person").property("name", "marko").property("age", 29)
      """
    And using the parameter xx1 defined as "m[{\"t[label]\": null, \"name\":\"marko\"}]"
    And the traversal of
      """
      g.mergeV(xx1)
      """
    When iterated to list
    Then the traversal will raise an error

  Scenario: g_V_mergeVXnullX_optionXonCreate_label_null_name_markoX
    Given the empty graph
    And the graph initializer of
      """
      g.addV("person").property("name", "marko").property("age", 29)
      """
    And using the parameter xx1 defined as "m[{\"t[label]\": null, \"name\":\"marko\"}]"
    And the traversal of
      """
      g.V().mergeV(xx1)
      """
    When iterated to list
    Then the traversal will raise an error

  Scenario: g_mergeVXlabel_person_name_stephenX_optionXonCreate_nullX
    Given the empty graph
    And the graph initializer of
      """
      g.addV("person").property("name", "marko").property("age", 29)
      """
    And using the parameter xx1 defined as "m[{\"t[label]\": \"person\", \"name\":\"stephen\"}]"
    And the traversal of
      """
      g.mergeV(xx1).option(Merge.onCreate, null)
      """
    When iterated to list
    Then the result should have a count of 1
    And the graph should return 2 for count of "g.V()"
    And the graph should return 1 for count of "g.V().has(\"person\",\"name\",\"marko\")"
    And the graph should return 1 for count of "g.V().has(\"person\",\"name\",\"stephen\")"

  Scenario: g_V_mergeVXlabel_person_name_stephenX_optionXonCreate_nullX
    Given the empty graph
    And the graph initializer of
      """
      g.addV("person").property("name", "marko").property("age", 29)
      """
    And using the parameter xx1 defined as "m[{\"t[label]\": \"person\", \"name\":\"stephen\"}]"
    And the traversal of
      """
      g.V().mergeV(xx1).option(Merge.onCreate, null)
      """
    When iterated to list
    Then the result should have a count of 1
    And the graph should return 2 for count of "g.V()"
    And the graph should return 1 for count of "g.V().has(\"person\",\"name\",\"marko\")"
    And the graph should return 1 for count of "g.V().has(\"person\",\"name\",\"stephen\")"

  Scenario: g_mergeVXnullX_optionXonCreate_emptyX
    Given the empty graph
    And the graph initializer of
      """
      g.addV("person").property("name", "marko").property("age", 29)
      """
    And the traversal of
      """
      g.mergeV(null).option(Merge.onCreate,[:])
      """
    When iterated to list
    Then the result should have a count of 1
    And the graph should return 1 for count of "g.V()"

  Scenario: g_V_mergeVXnullX_optionXonCreate_emptyX
    Given the empty graph
    And the graph initializer of
      """
      g.addV("person").property("name", "marko").property("age", 29)
      """
    And the traversal of
      """
      g.V().mergeV(null).option(Merge.onCreate,[:])
      """
    When iterated to list
    Then the result should have a count of 1
    And the graph should return 1 for count of "g.V()"

  Scenario: g_mergeVXemptyX_no_existing
    Given the empty graph
    And the traversal of
      """
      g.mergeV([:])
      """
    When iterated to list
    Then the result should have a count of 1
    And the graph should return 1 for count of "g.V()"

  Scenario: g_injectX0X_mergeVXemptyX_no_existing
    Given the empty graph
    And the traversal of
      """
      g.inject(0).mergeV([:])
      """
    When iterated to list
    Then the result should have a count of 1
    And the graph should return 1 for count of "g.V()"

  Scenario: g_mergeVXemptyX
    Given the empty graph
    And the graph initializer of
      """
      g.addV("person").property("name", "marko").property("age", 29)
      """
    And the traversal of
      """
      g.mergeV([:])
      """
    When iterated to list
    Then the result should have a count of 1
    And the graph should return 1 for count of "g.V().has(\"person\",\"name\",\"marko\").has(\"age\",29)"

  Scenario: g_V_mergeVXemptyX_two_exist
    Given the empty graph
    And the graph initializer of
      """
      g.addV("person").property("name", "marko").property("age", 29).
        addV("person").property("name", "vadas").property("age", 27)
      """
    And the traversal of
      """
      g.V().mergeV([:])
      """
    When iterated to list
    Then the result should have a count of 4
    And the graph should return 2 for count of "g.V()"
    And the graph should return 1 for count of "g.V().has(\"person\",\"name\",\"marko\").has(\"age\",29)"
    And the graph should return 1 for count of "g.V().has(\"person\",\"name\",\"vadas\").has(\"age\",27)"

  Scenario: g_mergeVXnullX
    Given the empty graph
    And the graph initializer of
      """
      g.addV("person").property("name", "marko").property("age", 29)
      """
    And the traversal of
      """
      g.mergeV(null)
      """
    When iterated to list
    Then the result should have a count of 1
    And the graph should return 1 for count of "g.V()"

<<<<<<< HEAD
  @GremlinLangScriptOnly
  Scenario: g_mergeVXnullvarX
    Given the empty graph
    And the graph initializer of
      """
      g.addV("person").property("name", "marko").property("age", 29)
      """
    And using the parameter xx1 defined as "null"
    And the traversal of
      """
      g.mergeV(xx1)
      """
    When iterated to list
    Then the result should have a count of 1
    And the graph should return 1 for count of "g.V()"

  @GremlinLangScriptOnly
=======
>>>>>>> 0eef27f7
  Scenario: g_V_mergeVXnullX
    Given the empty graph
    And the graph initializer of
      """
      g.addV("person").property("name", "marko").property("age", 29)
      """
    And the traversal of
      """
      g.V().mergeV(null)
      """
    When iterated to list
    Then the result should have a count of 1
    And the graph should return 1 for count of "g.V()"

  Scenario: g_mergeVXlabel_person_name_stephenX
    Given the empty graph
    And the graph initializer of
      """
      g.addV("person").property("name", "marko").property("age", 29)
      """
    And using the parameter xx1 defined as "m[{\"t[label]\": \"person\", \"name\":\"stephen\"}]"
    And the traversal of
      """
      g.mergeV(xx1)
      """
    When iterated to list
    Then the result should have a count of 1
    And the graph should return 1 for count of "g.V().has(\"person\",\"name\",\"stephen\")"

  Scenario: g_mergeVXlabel_person_name_markoX
    Given the empty graph
    And the graph initializer of
      """
      g.addV("person").property("name", "marko").property("age", 29)
      """
    And using the parameter xx1 defined as "m[{\"t[label]\": \"person\", \"name\":\"marko\"}]"
    And the traversal of
      """
      g.mergeV(xx1)
      """
    When iterated to list
    Then the result should have a count of 1
    And the graph should return 1 for count of "g.V().has(\"person\",\"name\",\"marko\")"

  Scenario: g_mergeVXlabel_person_name_stephenX_optionXonCreate_label_person_name_stephen_age_19X_option
    Given the empty graph
    And the graph initializer of
      """
      g.addV("person").property("name", "marko").property("age", 29)
      """
    And using the parameter xx1 defined as "m[{\"t[label]\": \"person\", \"name\":\"stephen\"}]"
    And using the parameter xx2 defined as "m[{\"t[label]\": \"person\", \"name\":\"stephen\", \"age\": \"d[19].i\"}]"
    And the traversal of
      """
      g.mergeV(xx1).option(Merge.onCreate,xx2)
      """
    When iterated to list
    Then the result should have a count of 1
    And the graph should return 1 for count of "g.V().has(\"person\",\"name\",\"stephen\").has(\"age\", 19)"

  Scenario: g_mergeVXlabel_person_name_markoX_optionXonMatch_age_19X_option
    Given the empty graph
    And the graph initializer of
      """
      g.addV("person").property("name", "marko").property("age", 29)
      """
    And using the parameter xx1 defined as "m[{\"t[label]\": \"person\", \"name\":\"marko\"}]"
    And using the parameter xx2 defined as "m[{\"age\": \"d[19].i\"}]"
    And the traversal of
      """
      g.mergeV(xx1).option(Merge.onMatch,xx2)
      """
    When iterated to list
    Then the result should have a count of 1
    And the graph should return 1 for count of "g.V().has(\"person\",\"name\",\"marko\").has(\"age\", 19)"

  Scenario: g_withSideEffectXc_label_person_name_stephenX_withSideEffectXm_label_person_name_stephen_age_19X_mergeVXselectXcXX_optionXonCreate_selectXmXX_option
    Given the empty graph
    And the graph initializer of
      """
      g.addV("person").property("name", "marko").property("age", 29)
      """
    And using the parameter xx1 defined as "m[{\"t[label]\": \"person\", \"name\":\"stephen\"}]"
    And using the parameter xx2 defined as "m[{\"t[label]\": \"person\", \"name\":\"stephen\", \"age\": \"d[19].i\"}]"
    And the traversal of
      """
      g.withSideEffect("c", xx1).
        withSideEffect("m", xx2).
        mergeV(__.select("c")).option(Merge.onCreate, __.select("m"))
      """
    When iterated to list
    Then the result should have a count of 1
    And the graph should return 1 for count of "g.V().has(\"person\",\"name\",\"stephen\").has(\"age\", 19)"

  Scenario: g_withSideEffectXc_label_person_name_markoX_withSideEffectXm_age_19X_mergeVXselectXcXX_optionXonMatch_selectXmXX_option
    Given the empty graph
    And the graph initializer of
      """
      g.addV("person").property("name", "marko").property("age", 29)
      """
    And using the parameter xx1 defined as "m[{\"t[label]\": \"person\", \"name\":\"marko\"}]"
    And using the parameter xx2 defined as "m[{\"age\": \"d[19].i\"}]"
    And the traversal of
      """
      g.withSideEffect("c", xx1).
        withSideEffect("m", xx2).
        mergeV(__.select("c")).option(Merge.onMatch, __.select("m"))
      """
    When iterated to list
    Then the result should have a count of 1
    And the graph should return 1 for count of "g.V().has(\"person\",\"name\",\"marko\").has(\"age\", 19)"

  @MetaProperties
  Scenario: g_mergeVXlabel_person_name_markoX_propertyXname_vadas_acl_publicX
    Given the empty graph
    And the graph initializer of
      """
      g.addV("person").property("name", "marko").property("age", 29)
      """
    And using the parameter xx1 defined as "m[{\"t[label]\": \"person\", \"name\":\"marko\"}]"
    And the traversal of
      """
      g.mergeV(xx1).property("name","vadas","acl","public")
      """
    When iterated to list
    Then the result should have a count of 1
    And the graph should return 1 for count of "g.V().properties(\"name\").hasValue(\"vadas\").has(\"acl\",\"public\")"

  Scenario: g_injectX0X_mergeVXlabel_person_name_stephenX
    Given the empty graph
    And the graph initializer of
      """
      g.addV("person").property("name", "marko").property("age", 29)
      """
    And using the parameter xx1 defined as "m[{\"t[label]\": \"person\", \"name\":\"stephen\"}]"
    And the traversal of
      """
      g.inject(0).mergeV(xx1)
      """
    When iterated to list
    Then the result should have a count of 1
    And the graph should return 1 for count of "g.V().has(\"person\",\"name\",\"stephen\")"

  Scenario: g_injectX0X_mergeVXlabel_person_name_markoX
    Given the empty graph
    And the graph initializer of
      """
      g.addV("person").property("name", "marko").property("age", 29)
      """
    And using the parameter xx1 defined as "m[{\"t[label]\": \"person\", \"name\":\"marko\"}]"
    And the traversal of
      """
      g.inject(0).mergeV(xx1)
      """
    When iterated to list
    Then the result should have a count of 1
    And the graph should return 1 for count of "g.V().has(\"person\",\"name\",\"marko\")"

  Scenario: g_injectX0X_mergeVXlabel_person_name_stephenX_optionXonCreate_label_person_name_stephen_age_19X_option
    Given the empty graph
    And the graph initializer of
      """
      g.addV("person").property("name", "marko").property("age", 29)
      """
    And using the parameter xx1 defined as "m[{\"t[label]\": \"person\", \"name\":\"stephen\"}]"
    And using the parameter xx2 defined as "m[{\"t[label]\": \"person\", \"name\":\"stephen\", \"age\": \"d[19].i\"}]"
    And the traversal of
      """
      g.inject(0).mergeV(xx1).option(Merge.onCreate,xx2)
      """
    When iterated to list
    Then the result should have a count of 1
    And the graph should return 1 for count of "g.V().has(\"person\",\"name\",\"stephen\").has(\"age\", 19)"

  Scenario: g_injectX0X_mergeVXlabel_person_name_markoX_optionXonMatch_age_19X_option
    Given the empty graph
    And the graph initializer of
      """
      g.addV("person").property("name", "marko").property("age", 29)
      """
    And using the parameter xx1 defined as "m[{\"t[label]\": \"person\", \"name\":\"marko\"}]"
    And using the parameter xx2 defined as "m[{\"age\": \"d[19].i\"}]"
    And the traversal of
      """
      g.inject(0).mergeV(xx1).option(Merge.onMatch,xx2)
      """
    When iterated to list
    Then the result should have a count of 1
    And the graph should return 1 for count of "g.V().has(\"person\",\"name\",\"marko\").has(\"age\", 19)"

  Scenario: g_withSideEffectXc_label_person_name_stephenX_withSideEffectXm_label_person_name_stephen_age_19X_injectX0X_mergeVXselectXcXX_optionXonCreate_selectXmXX_option
    Given the empty graph
    And the graph initializer of
      """
      g.addV("person").property("name", "marko").property("age", 29)
      """
    And using the parameter xx1 defined as "m[{\"t[label]\": \"person\", \"name\":\"stephen\"}]"
    And using the parameter xx2 defined as "m[{\"t[label]\": \"person\", \"name\":\"stephen\", \"age\": \"d[19].i\"}]"
    And the traversal of
      """
      g.withSideEffect("c", xx1).
        withSideEffect("m", xx2).
        inject(0).mergeV(__.select("c")).option(Merge.onCreate, __.select("m"))
      """
    When iterated to list
    Then the result should have a count of 1
    And the graph should return 1 for count of "g.V().has(\"person\",\"name\",\"stephen\").has(\"age\", 19)"

  Scenario: g_withSideEffectXc_label_person_name_markoX_withSideEffectXm_age_19X_injectX0X_mergeVXselectXcXX_optionXonMatch_selectXmXX_option
    Given the empty graph
    And the graph initializer of
      """
      g.addV("person").property("name", "marko").property("age", 29)
      """
    And using the parameter xx1 defined as "m[{\"t[label]\": \"person\", \"name\":\"marko\"}]"
    And using the parameter xx2 defined as "m[{\"age\": \"d[19].i\"}]"
    And the traversal of
      """
      g.withSideEffect("c", xx1).
        withSideEffect("m", xx2).
        inject(0).mergeV(__.select("c")).option(Merge.onMatch, __.select("m"))
      """
    When iterated to list
    Then the result should have a count of 1
    And the graph should return 1 for count of "g.V().has(\"person\",\"name\",\"marko\").has(\"age\", 19)"

  @MetaProperties
  Scenario: g_injectX0X_mergeVXlabel_person_name_markoX_propertyXname_vadas_acl_publicX
    Given the empty graph
    And the graph initializer of
      """
      g.addV("person").property("name", "marko").property("age", 29)
      """
    And using the parameter xx1 defined as "m[{\"t[label]\": \"person\", \"name\":\"marko\"}]"
    And the traversal of
      """
      g.inject(0).mergeV(xx1).property("name","vadas","acl","public")
      """
    When iterated to list
    Then the result should have a count of 1
    And the graph should return 1 for count of "g.V().properties(\"name\").hasValue(\"vadas\").has(\"acl\",\"public\")"

  Scenario: g_injectXlabel_person_name_marko_label_person_name_stephenX_mergeVXidentityX
    Given the empty graph
    And the graph initializer of
      """
      g.addV("person").property("name", "marko").property("age", 29)
      """
    And using the parameter xx1 defined as "m[{\"t[label]\": \"person\", \"name\":\"marko\"}]"
    And using the parameter xx2 defined as "m[{\"t[label]\": \"person\", \"name\":\"stephen\"}]"
    And the traversal of
      """
      g.inject(xx1, xx2).mergeV(__.identity())
      """
    When iterated to list
    Then the result should have a count of 2
    And the graph should return 1 for count of "g.V().has(\"person\",\"name\",\"stephen\")"
    And the graph should return 1 for count of "g.V().has(\"person\",\"name\",\"marko\")"
    And the graph should return 2 for count of "g.V()"

  Scenario: g_injectXlabel_person_name_marko_label_person_name_stephenX_mergeV
    Given the empty graph
    And the graph initializer of
      """
      g.addV("person").property("name", "marko").property("age", 29)
      """
    And using the parameter xx1 defined as "m[{\"t[label]\": \"person\", \"name\":\"marko\"}]"
    And using the parameter xx2 defined as "m[{\"t[label]\": \"person\", \"name\":\"stephen\"}]"
    And the traversal of
      """
      g.inject(xx1, xx2).mergeV()
      """
    When iterated to list
    Then the result should have a count of 2
    And the graph should return 1 for count of "g.V().has(\"person\",\"name\",\"stephen\")"
    And the graph should return 1 for count of "g.V().has(\"person\",\"name\",\"marko\")"
    And the graph should return 2 for count of "g.V()"

  @MultiProperties
  Scenario: g_mergeVXlabel_person_name_stephenX_propertyXlist_name_steveX
    Given the empty graph
    And the graph initializer of
      """
      g.addV("person").property(list, "name", "stephen")
      """
    And using the parameter xx1 defined as "m[{\"t[label]\": \"person\", \"name\":\"stephen\"}]"
    And the traversal of
      """
      g.mergeV(xx1).property(Cardinality.list,"name","steve")
      """
    When iterated to list
    Then the result should have a count of 1
    And the graph should return 1 for count of "g.V()"
    And the graph should return 1 for count of "g.V().properties(\"name\").hasValue(\"steve\")"
    And the graph should return 1 for count of "g.V().properties(\"name\").hasValue(\"stephen\")"
    And the graph should return 2 for count of "g.V().properties(\"name\")"

  Scenario: g_mergeXlabel_person_name_vadasX_optionXonMatch_age_35X
    Given the empty graph
    And the graph initializer of
      """
      g.addV("person").property("name", "vadas").property("age", 29).
        addV("person").property("name", "vadas").property("age", 27)
      """
    And using the parameter xx1 defined as "m[{\"t[label]\": \"person\", \"name\":\"vadas\"}]"
    And using the parameter xx2 defined as "m[{\"age\":\"d[35].i\"}]"
    And the traversal of
      """
      g.mergeV(xx1).option(Merge.onMatch, xx2)
      """
    When iterated to list
    Then the result should have a count of 2
    And the graph should return 2 for count of "g.V().has(\"age\",35)"
    And the graph should return 2 for count of "g.V()"

  Scenario: g_V_mapXmergeXlabel_person_name_joshXX
    Given the empty graph
    And the graph initializer of
      """
      g.addV("person").property("name", "vadas").property("age", 29).
        addV("person").property("name", "stephen").property("age", 27)
      """
    And using the parameter xx1 defined as "m[{\"t[label]\": \"person\", \"name\":\"josh\"}]"
    And the traversal of
      """
      g.V().map(__.mergeV(xx1))
      """
    When iterated to list
    Then the result should have a count of 2
    And the graph should return 1 for count of "g.V().has(\"person\",\"name\",\"josh\")"
    And the graph should return 3 for count of "g.V()"

  @MultiProperties
  Scenario: g_withSideEffectXc_label_person_name_markoX_withSideEffectXm_age_19X_mergeVXselectXcXX_optionXonMatch_sideEffectXpropertiesXageX_dropX_selectXmXX_option
    Given the empty graph
    And the graph initializer of
      """
      g.addV("person").property("name", "marko").property(Cardinality.list, "age", 29).property(Cardinality.list, "age", 31).property(Cardinality.list, "age", 32)
      """
    And using the parameter xx1 defined as "m[{\"t[label]\": \"person\", \"name\":\"marko\"}]"
    And using the parameter xx2 defined as "m[{\"age\": \"d[19].i\"}]"
    And the traversal of
      """
      g.withSideEffect("c", xx1).
        withSideEffect("m", xx2).
        mergeV(__.select("c")).
          option(Merge.onMatch, __.sideEffect(__.properties("age").drop()).select("m"))
      """
    When iterated to list
    Then the result should have a count of 1
    And the graph should return 1 for count of "g.V().has(\"person\",\"name\",\"marko\").has(\"age\", 19)"
    And the graph should return 1 for count of "g.V().has(\"person\",\"name\",\"marko\").has(\"age\")"

  @MultiProperties
  Scenario: g_withSideEffectXm_age_19X_V_hasXperson_name_markoX_mergeVXselectXcXX_optionXonMatch_sideEffectXpropertiesXageX_dropX_selectXmXX_option
    Given the empty graph
    And the graph initializer of
      """
      g.addV("person").property("name", "marko").property(Cardinality.list, "age", 29).property(Cardinality.list, "age", 31).property(Cardinality.list, "age", 32)
      """
    And using the parameter xx1 defined as "m[{\"age\": \"d[19].i\"}]"
    And the traversal of
      """
      g.withSideEffect("m", xx1).
        V().has("person", "name", "marko").
        mergeV([:]).
          option(Merge.onMatch, __.sideEffect(__.properties("age").drop()).select("m"))
      """
    When iterated to list
    Then the result should have a count of 1
    And the graph should return 1 for count of "g.V().has(\"person\",\"name\",\"marko\").has(\"age\", 19)"
    And the graph should return 1 for count of "g.V().has(\"person\",\"name\",\"marko\").properties(\"age\")"

  # onCreate inheritance from merge
  @UserSuppliedVertexIds
  Scenario: g_mergeV_onCreate_inheritance_existing
    Given the empty graph
    And the graph initializer of
      """
      g.addV("person").property("name", "mike").property(T.id, "1")
      """
    And using the parameter xx1 defined as "m[{\"t[id]\": \"1\"}]"
    And using the parameter xx2 defined as "m[{\"t[label]\": \"person\", \"name\":\"mike\"}]"
    And the traversal of
      """
      g.mergeV(xx1).option(Merge.onCreate, xx2)
      """
    When iterated to list
    Then the result should have a count of 1
    And the graph should return 1 for count of "g.V()"
    And the graph should return 1 for count of "g.V(\"1\").has(\"person\",\"name\",\"mike\")"

  # onCreate inheritance from merge
  @UserSuppliedVertexIds
  Scenario: g_mergeV_onCreate_inheritance_new_1
    Given the empty graph
    And using the parameter xx1 defined as "m[{\"t[id]\": \"1\"}]"
    And using the parameter xx2 defined as "m[{\"t[label]\": \"person\", \"name\":\"mike\"}]"
    And the traversal of
      """
      g.mergeV(xx1).option(Merge.onCreate, xx2)
      """
    When iterated to list
    Then the result should have a count of 1
    And the graph should return 1 for count of "g.V()"
    And the graph should return 1 for count of "g.V(\"1\").has(\"person\",\"name\",\"mike\")"

  # onCreate inheritance from merge
  @UserSuppliedVertexIds
  Scenario: g_mergeV_onCreate_inheritance_new_2
    Given the empty graph
    And using the parameter xx1 defined as "m[{\"t[label]\": \"person\", \"name\":\"mike\"}]"
    And using the parameter xx2 defined as "m[{\"t[id]\": \"1\"}]"
    And the traversal of
      """
      g.mergeV(xx1).option(Merge.onCreate, xx2)
      """
    When iterated to list
    Then the result should have a count of 1
    And the graph should return 1 for count of "g.V()"
    And the graph should return 1 for count of "g.V(\"1\").has(\"person\",\"name\",\"mike\")"

  # cannot override T.label in onCreate
  Scenario: g_mergeV_label_override_prohibited
    Given the empty graph
    And using the parameter xx1 defined as "m[{\"t[label]\": \"a\"}]"
    And using the parameter xx2 defined as "m[{\"t[label]\": \"b\"}]"
    And the traversal of
      """
      g.mergeV(xx1).option(onCreate, xx2)
      """
    When iterated to list
    Then the traversal will raise an error with message containing text of "option(onCreate) cannot override values from merge() argument"

  # cannot override T.id in onCreate
  @UserSuppliedVertexIds
  Scenario: g_mergeV_id_override_prohibited
    Given the empty graph
    And using the parameter xx1 defined as "m[{\"t[id]\": \"1\"}]"
    And using the parameter xx2 defined as "m[{\"t[id]\": \"2\"}]"
    And the traversal of
      """
      g.mergeV(xx1).option(onCreate, xx2)
      """
    When iterated to list
    Then the traversal will raise an error with message containing text of "option(onCreate) cannot override values from merge() argument"

  # cannot use hidden namespace for id key
  Scenario: g_mergeV_hidden_id_key_prohibited
    Given the empty graph
    And using the parameter xx1 defined as "m[{\"~id\": \"1\"}]"
    And the traversal of
      """
      g.mergeV(xx1)
      """
    When iterated to list
    Then the traversal will raise an error

  # cannot use hidden namespace for label key
  Scenario: g_mergeV_hidden_label_key_prohibited
    Given the empty graph
    And using the parameter xx1 defined as "m[{\"~label\":\"vertex\"}]"
    And the traversal of
      """
      g.mergeV(xx1)
      """
    When iterated to list
    Then the traversal will raise an error

  # cannot use hidden namespace for label value
  Scenario: g_mergeV_hidden_label_value_prohibited
    Given the empty graph
    And using the parameter xx1 defined as "m[{\"t[label]\":\"~vertex\"}]"
    And the traversal of
      """
      g.mergeV(xx1)
      """
    When iterated to list
    Then the traversal will raise an error

  # cannot use hidden namespace for id key for onCreate
  Scenario: g_mergeV_hidden_id_key_onCreate_prohibited
    Given the empty graph
    And using the parameter xx1 defined as "m[{\"~id\": 1}]"
    And the traversal of
      """
      g.mergeV([:]).option(Merge.onCreate, xx1)
      """
    When iterated to list
    Then the traversal will raise an error with message containing text of "Property key can not be a hidden key: ~id"

  # cannot use hidden namespace for label key for onCreate
  Scenario: g_mergeV_hidden_label_key_onCreate_prohibited
    Given the empty graph
    And using the parameter xx1 defined as "m[{\"~label\":\"vertex\"}]"
    And the traversal of
      """
      g.mergeV([:]).option(Merge.onCreate, xx1)
      """
    When iterated to list
    Then the traversal will raise an error with message containing text of "Property key can not be a hidden key: ~label"

  # cannot use hidden namespace for label value for onCreate
  Scenario: g_mergeV_hidden_label_value_onCreate_prohibited
    Given the empty graph
    And using the parameter xx1 defined as "m[{\"t[label]\":\"~vertex\"}]"
    And the traversal of
      """
      g.mergeV([:]).option(Merge.onCreate, xx1)
      """
    When iterated to list
    Then the traversal will raise an error with message containing text of "Label can not be a hidden key: ~vertex"

  # cannot use hidden namespace for id key for onMatch
  Scenario: g_mergeV_hidden_id_key_onMatch_matched_prohibited
    Given the empty graph
    And the graph initializer of
      """
      g.addV("vertex")
      """
    And using the parameter xx1 defined as "m[{\"~id\": 1}]"
    And the traversal of
      """
      g.mergeV([:]).option(Merge.onMatch, xx1)
      """
    When iterated to list
    Then the traversal will raise an error with message containing text of "Property key can not be a hidden key: ~id"

  # cannot use hidden namespace for label key for onMatch
  Scenario: g_mergeV_hidden_label_key_matched_onMatch_matched_prohibited
    Given the empty graph
    And the graph initializer of
      """
      g.addV("vertex")
      """
    And using the parameter xx1 defined as "m[{\"~label\":\"vertex\"}]"
    And the traversal of
      """
      g.mergeV([:]).option(Merge.onMatch, xx1)
      """
    When iterated to list
    Then the traversal will raise an error with message containing text of "Property key can not be a hidden key: ~label"

  @MultiProperties
  Scenario: g_mergeVXname_markoX_optionXonMatch_age_listX33XX
    Given the empty graph
    And the graph initializer of
      """
      g.addV("person").property("name", "marko").property(Cardinality.list, "age", 29).property(Cardinality.list, "age", 31).property(Cardinality.list, "age", 32)
      """
    And the traversal of
      """
      g.mergeV([name: "marko"]).
          option(Merge.onMatch, [age: Cardinality.list(33)])
      """
    When iterated to list
    Then the result should have a count of 1
    And the graph should return 1 for count of "g.V().has(\"person\",\"name\",\"marko\").has(\"age\", 33)"
    And the graph should return 1 for count of "g.V().has(\"person\",\"name\",\"marko\").has(\"age\")"
    And the graph should return 4 for count of "g.V().has(\"person\",\"name\",\"marko\").properties(\"age\")"

  @MultiProperties
  Scenario: g_mergeVXname_markoX_optionXonMatch_age_setX33XX
    Given the empty graph
    And the graph initializer of
      """
      g.addV("person").property("name", "marko").property(Cardinality.list, "age", 29).property(Cardinality.list, "age", 31).property(Cardinality.list, "age", 32)
      """
    And the traversal of
      """
      g.mergeV([name: "marko"]).
          option(Merge.onMatch, [age: Cardinality.set(33)])
      """
    When iterated to list
    Then the result should have a count of 1
    And the graph should return 1 for count of "g.V().has(\"person\",\"name\",\"marko\").has(\"age\", 33)"
    And the graph should return 1 for count of "g.V().has(\"person\",\"name\",\"marko\").has(\"age\")"
    And the graph should return 4 for count of "g.V().has(\"person\",\"name\",\"marko\").properties(\"age\")"

  @MultiProperties
  Scenario: g_mergeVXname_markoX_optionXonMatch_age_setX31XX
    Given the empty graph
    And the graph initializer of
      """
      g.addV("person").property("name", "marko").property(Cardinality.list, "age", 29).property(Cardinality.list, "age", 31).property(Cardinality.list, "age", 32)
      """
    And the traversal of
      """
      g.mergeV([name: "marko"]).
          option(Merge.onMatch, [age: Cardinality.set(31)])
      """
    When iterated to list
    Then the result should have a count of 1
    And the graph should return 1 for count of "g.V().has(\"person\",\"name\",\"marko\").has(\"age\", 31)"
    And the graph should return 1 for count of "g.V().has(\"person\",\"name\",\"marko\").has(\"age\")"
    And the graph should return 3 for count of "g.V().has(\"person\",\"name\",\"marko\").properties(\"age\")"

  @MultiProperties
  Scenario: g_mergeVXname_markoX_optionXonMatch_age_singleX33XX
    Given the empty graph
    And the graph initializer of
      """
      g.addV("person").property("name", "marko").property(Cardinality.list, "age", 29).property(Cardinality.list, "age", 31).property(Cardinality.list, "age", 32)
      """
    And the traversal of
      """
      g.mergeV([name: "marko"]).
          option(Merge.onMatch, [age: Cardinality.single(33)])
      """
    When iterated to list
    Then the result should have a count of 1
    And the graph should return 1 for count of "g.V().has(\"person\",\"name\",\"marko\").has(\"age\", 33)"
    And the graph should return 1 for count of "g.V().has(\"person\",\"name\",\"marko\").has(\"age\")"
    And the graph should return 1 for count of "g.V().has(\"person\",\"name\",\"marko\").properties(\"age\")"

  @MultiProperties
  Scenario: g_mergeVXname_markoX_optionXonMatch_age_33_singleX
    Given the empty graph
    And the graph initializer of
      """
      g.addV("person").property("name", "marko").property(Cardinality.list, "age", 29).property(Cardinality.list, "age", 31).property(Cardinality.list, "age", 32)
      """
    And the traversal of
      """
      g.mergeV([name: "marko"]).
          option(Merge.onMatch, [age: 33], Cardinality.single)
      """
    When iterated to list
    Then the result should have a count of 1
    And the graph should return 1 for count of "g.V().has(\"person\",\"name\",\"marko\").has(\"age\", 33)"
    And the graph should return 1 for count of "g.V().has(\"person\",\"name\",\"marko\").has(\"age\")"
    And the graph should return 1 for count of "g.V().has(\"person\",\"name\",\"marko\").properties(\"age\")"

  @MultiProperties
  Scenario: g_mergeVXname_markoX_optionXonMatch_name_allen_age_setX31X_singleX
    Given the empty graph
    And the graph initializer of
      """
      g.addV("person").property("name", "marko").property(Cardinality.list, "age", 29).property(Cardinality.list, "age", 31).property(Cardinality.list, "age", 32)
      """
    And the traversal of
      """
      g.mergeV([name: "marko"]).
          option(Merge.onMatch, [name: "allen", age: Cardinality.set(31)], single)
      """
    When iterated to list
    Then the result should have a count of 1
    And the graph should return 0 for count of "g.V().has(\"person\",\"name\",\"marko\")"
    And the graph should return 1 for count of "g.V().has(\"person\",\"name\",\"allen\").has(\"age\", 31)"
    And the graph should return 1 for count of "g.V().has(\"person\",\"name\",\"allen\").has(\"age\")"
    And the graph should return 3 for count of "g.V().has(\"person\",\"name\",\"allen\").properties(\"age\")"

  Scenario: g_mergeVXname_markoX_optionXonMatch_name_allen_var_singleX
    Given the empty graph
    And the graph initializer of
      """
      g.addV("person").property("name", "marko")
      """
    And using the parameter xx1 defined as "m[{\"name\":\"allen\"}]"
    And the traversal of
      """
      g.mergeV([name: "marko"]).option(Merge.onMatch, xx1, single)
      """
    When iterated to list
    Then the result should have a count of 1
    And the graph should return 0 for count of "g.V().has(\"person\",\"name\",\"marko\")"
    And the graph should return 1 for count of "g.V().has(\"person\",\"name\",\"allen\")"

  @MultiProperties
  Scenario: g_mergeVXname_markoX_optionXonMatch_name_allen_age_singleX31X_singleX
    Given the empty graph
    And the graph initializer of
      """
      g.addV("person").property("name", "marko").property(Cardinality.list, "age", 29).property(Cardinality.list, "age", 31).property(Cardinality.list, "age", 32)
      """
    And the traversal of
      """
      g.mergeV([name: "marko"]).
          option(Merge.onMatch, [name: "allen", age: Cardinality.single(31)], single)
      """
    When iterated to list
    Then the result should have a count of 1
    And the graph should return 0 for count of "g.V().has(\"person\",\"name\",\"marko\")"
    And the graph should return 0 for count of "g.V().has(\"person\",\"name\",\"allen\").has(\"age\", 33)"
    And the graph should return 1 for count of "g.V().has(\"person\",\"name\",\"allen\").has(\"age\", 31)"
    And the graph should return 1 for count of "g.V().has(\"person\",\"name\",\"allen\").has(\"age\")"
    And the graph should return 1 for count of "g.V().has(\"person\",\"name\",\"allen\").properties(\"age\")"

  @MultiProperties
  Scenario: g_mergeVXname_aliceX_optionXonCreate_age_singleX81XX
    Given the empty graph
    And the traversal of
      """
      g.mergeV([name: "alice", (T.label): "person"]).
          option(Merge.onCreate, [age: Cardinality.single(81)])
      """
    When iterated to list
    Then the result should have a count of 1
    And the graph should return 1 for count of "g.V().has(\"person\",\"name\",\"alice\").has(\"age\", 81)"
    And the graph should return 1 for count of "g.V().has(\"person\",\"name\",\"alice\").has(\"age\")"
    And the graph should return 1 for count of "g.V().has(\"person\",\"name\",\"alice\").properties(\"age\")"

  @MultiProperties
  Scenario: g_mergeVXname_aliceX_optionXonCreate_age_setX81XX
    Given the empty graph
    And the traversal of
      """
      g.mergeV([name: "alice", (T.label): "person"]).
          option(Merge.onCreate, [age: Cardinality.set(81)])
      """
    When iterated to list
    Then the result should have a count of 1
    And the graph should return 1 for count of "g.V().has(\"person\",\"name\",\"alice\").has(\"age\", 81)"
    And the graph should return 1 for count of "g.V().has(\"person\",\"name\",\"alice\").has(\"age\")"
    And the graph should return 1 for count of "g.V().has(\"person\",\"name\",\"alice\").properties(\"age\")"

  @MultiProperties
  Scenario: g_mergeVXname_aliceX_optionXonCreate_age_singleX81X_age_81_setX
    Given the empty graph
    And the traversal of
      """
      g.mergeV([name: "alice", (T.label): "person"]).
          option(Merge.onCreate, [age: 81], Cardinality.set)
      """
    When iterated to list
    Then the result should have a count of 1
    And the graph should return 1 for count of "g.V().has(\"person\",\"name\",\"alice\").has(\"age\", 81)"
    And the graph should return 1 for count of "g.V().has(\"person\",\"name\",\"alice\").has(\"age\")"
    And the graph should return 1 for count of "g.V().has(\"person\",\"name\",\"alice\").properties(\"age\")"

  # cannot use hidden namespace for label key for onMatch
  Scenario: g_mergeV_hidden_label_key_onMatch_matched_prohibited
    Given the empty graph
    And using the parameter xx1 defined as "m[{\"~label\":\"vertex\"}]"
    And the traversal of
      """
      g.mergeV([:]).option(Merge.onMatch, xx1)
      """
    When iterated to list
    Then the traversal will raise an error with message containing text of "Property key can not be a hidden key: ~label"

  Scenario: g_injectXlist1_list2X_mergeVXlimitXlocal_1XX_optionXonCreate_rangeXlocal_1_2X_optionXonMatch_tailXlocalXX_to_match
    Given the empty graph
    And the graph initializer of
      """
      g.addV("person").property("name", "marko").property("age", 29)
      """
    And using the parameter xx1 defined as "m[{\"t[label]\": \"person\", \"name\":\"marko\"}]"
    And using the parameter xx2 defined as "m[{\"created\": \"N\"}]"
    And the traversal of
      """
      g.inject(xx1, xx1, xx2).
        fold().as("m").
        mergeV(__.select("m").limit(Scope.local,1)).
          option(Merge.onCreate, __.select("m").range(Scope.local, 1, 2)).
          option(Merge.onMatch, __.select("m").tail(Scope.local))
      """
    When iterated to list
    Then the result should have a count of 1
    And the graph should return 1 for count of "g.V().has(\"person\",\"name\",\"marko\").has(\"created\",\"N\")"
    And the graph should return 1 for count of "g.V()"

  Scenario: g_injectXlist1_list2X_mergeVXlimitXlocal_1XX_optionXonCreate_rangeXlocal_1_2X_optionXonMatch_tailXlocalXX_to_create
    Given the empty graph
    And the graph initializer of
      """
      g.addV("person").property("name", "marko").property("age", 29)
      """
    And using the parameter xx1 defined as "m[{\"t[label]\": \"person\", \"name\":\"stephen\"}]"
    And using the parameter xx2 defined as "m[{\"created\": \"N\"}]"
    And the traversal of
      """
      g.inject(xx1, xx1, xx2).
        fold().as("m").
        mergeV(__.select("m").limit(Scope.local,1)).
          option(Merge.onCreate, __.select("m").range(Scope.local, 1, 2)).
          option(Merge.onMatch, __.select("m").tail(Scope.local))
      """
    When iterated to list
    Then the result should have a count of 1
    And the graph should return 1 for count of "g.V().has(\"person\",\"name\",\"stephen\").hasNot(\"created\")"
    And the graph should return 2 for count of "g.V()"<|MERGE_RESOLUTION|>--- conflicted
+++ resolved
@@ -286,7 +286,6 @@
     Then the result should have a count of 1
     And the graph should return 1 for count of "g.V()"
 
-<<<<<<< HEAD
   @GremlinLangScriptOnly
   Scenario: g_mergeVXnullvarX
     Given the empty graph
@@ -303,9 +302,6 @@
     Then the result should have a count of 1
     And the graph should return 1 for count of "g.V()"
 
-  @GremlinLangScriptOnly
-=======
->>>>>>> 0eef27f7
   Scenario: g_V_mergeVXnullX
     Given the empty graph
     And the graph initializer of
