# Licensed to the Apache Software Foundation (ASF) under one
# or more contributor license agreements.  See the NOTICE file
# distributed with this work for additional information
# regarding copyright ownership.  The ASF licenses this file
# to you under the Apache License, Version 2.0 (the
# "License"); you may not use this file except in compliance
# with the License.  You may obtain a copy of the License at
#
# http://www.apache.org/licenses/LICENSE-2.0
#
# Unless required by applicable law or agreed to in writing,
# software distributed under the License is distributed on an
# "AS IS" BASIS, WITHOUT WARRANTIES OR CONDITIONS OF ANY
# KIND, either express or implied.  See the License for the
# specific language governing permissions and limitations
# under the License.

@StepClassMap @StepMergeE
Feature: Step - mergeE()

  # TEST INDEX
  # Use of inject() is meant to exercise mergeV() in a mid-traversal form rather than start step.
  # When the test name places a "1" following a "name" it just means that the test is using the id rather
  # than vertex reference.
  #
  # g_mergeEXlabel_knows_out_marko_in_vadasX
  # g_mergeEXlabel_knows_out_marko1_in_vadas1X
  # g_mergeEXlabel_knows_out_marko_in_vadasX_aliased_direction
  #   - mergeE(Map) specifying out/in for vertices in the match/create with no option()
  #   - vertices already exist
  #   - results in new edge
  # g_withSideEffectXa_label_knows_out_marko_in_vadasX_mergeEXselectXaXX
  #   - mergeE(Traversal) specifying out/in for vertices in the match/create with no option()
  #   - vertices already exist
  #   - results in new edge
  # g_mergeEXlabel_knows_out_marko_in_vadas_weight_05X_exists
  #   - mergeE(Map) specifying out/in for vertices in the match/create with no option()
  #   - vertices already exist as does an edge between them but the search will not match because of a missing property
  #   - results in new edge
  # g_mergeEXlabel_knows_out_marko_in_vadas_weight_05X
  #   - mergeE(Map) specifying out/in for vertices in the match/create with no option()
  #   - no vertices/edges in graph
  #   - results in error as vertices don't exist
  # g_mergeEXlabel_knows_out_marko_in_vadasX_optionXonCreate_created_YX_optionXonMatch_created_NX
  #   - mergeE(Map) specifying out/in for vertices in the match/create with option(Map)
  #   - no vertices/edges in graph
  #   - results in error as vertices don't exist
  # g_mergeEXlabel_knows_out_marko_in_vadasX_optionXonCreate_created_YX_optionXonMatch_created_NX_exists
  #   - mergeE(Map) specifying out/in for vertices in the match/create with option(Map)
  #   - vertices and edge already exist
  #   - results in the existing edge getting a new property
  # g_mergeEXlabel_knows_out_marko_in_vadasX_optionXonCreate_created_YX_optionXonMatch_created_NX_exists_updated
  #   - mergeE(Map) specifying out/in for vertices in the match/create with option(Map)
  #   - vertices and edge already exist
  #   - results in the existing edge getting an existing property updated
  # g_V_hasXperson_name_marko_X_mergeEXlabel_knowsX_optionXonCreate_created_YX_optionXonMatch_created_NX_exists_updated
  #   - mergeE(Map) using the vertex of the current traverser as reference and no out/in for match/create with option(Map)
  #   - vertices and two edges of the same label already exist with one edge having an existing property
  #   - results in one edge getting an existing property updated and the other getting a new property added
  # g_injectXlabel_knows_out_marko_in_vadasX_mergeE
  #   - mergeE() using Map from current traverser in the match/create with no option()
  #   - vertices already exist
  #   - results in a new edge
  # g_mergeEXlabel_knows_in_vadasX_optionXonCreate_created_YX_optionXonMatch_created_NX_exists_updated
  #   - mergeE(Map) specifying in vertex in the match/create with option(Map)
  #   - vertices exist and there are two edges such that only one will match on the out vertex
  #   - results in updating the property on the one matched edge
  # g_mergeEXout_vadasX_optionXonCreate_created_YX_optionXonMatch_created_NX_exists_updated
  #   - mergeE(Map) specifying no label and in vertex in the match/create with option(Map)
  #   - vertices exist and there are two edges such that only one will match on the out vertex
  #   - results in updating the property on the one matched edge
  # g_V_hasXperson_name_marko_X_mergeEXlabel_self_out_vadas1_in_vadas1X
  #   - mergeE(Map) specifying label and in/out vertex in the match/create with option(Map)
  #   - vertices exist with no edge and the match/create map overrides the marko vertex in the traverser
  #   - results in a new edge
  # g_withSideEffectXc_created_YX_withSideEffectXm_matchedX_mergeEXlabel_knows_out_marko_in_vadasX_optionXonCreate_selectXcXX_optionXonMatch_selectXmXX
  #   - mergeE(Map) specifying out/in for vertices in the match/create with option(Map)
  #   - vertices exist in the graph
  #   - results in one new edge
  # g_withSideEffectXc_created_YX_withSideEffectXm_matchedX_mergeEXlabel_knows_out_marko_in_vadasX_optionXonCreate_selectXcXX_optionXonMatch_selectXmXX_exists
  #   - mergeE(Map) specifying out/in for vertices in the match/create with option(Map)
  #   - vertices and edge already exist
  #   - results in the existing edge getting a new property
  # g_injectXlabel_knows_out_marko_in_vadas_label_self_out_vadas_in_vadasX
  #   - mergeE() using the map of current traverser as reference
  #   - vertices already exists
  #   - results in two new edges
  # g_mergeEXnullX
  # g_mergeEXnullvarX
  # g_V_mergeEXnullX
  #   - mergeE(null) and no option
  #   - vertices already exists
  #   - Directions not specified - error
  # g_mergeEXemptyX
  #   - mergeE(empty) and no option
  #   - vertex present and no edges
  #   - results in error because empty map matches all edges and there are none so it creates but doesn't have a Vertex reference to use to create the edge
  # g_V_mergeEXemptyX
  #   - mergeE(empty) and no option
  #   - two vertices exist
  #   - results in one edge added to the first vertex and then the same edge being returned
  # g_mergeEXemptyX
  #   - mergeE(empty) and no option
  #   - vertices already exists
  #   - results in no matched edges and no new edge
  # g_mergeEXemptyX_exists
  #   - mergeE(empty) and no option
  #   - vertex with self-edge already exists
  #   - results in the matched self-edge
  # g_V_mergeEXemptyX_two_exist
  #   - mergeE(empty) and no option
  #   - two vertices exist
  #   - results in two new self edges, one for each vertex
  # g_V_mergeEXemptyX_optionXonCreate_nullX
  #   - mergeE(empty) with onCreate(null)
  #   - one existing vertex
  #   - results in no new edges because onCreate() was null
  # g_V_mergeEXlabel_selfX_optionXonMatch_nullX
  #   - mergeE(Map) with onMatch(null)
  #   - one existing vertex and one edge
  #   - results in one matched edge with no updates
  # g_V_mergeEXlabel_selfX_optionXonMatch_emptyX
  #   - mergeE(Map) with onMatch(null)
  #   - one existing vertex and one edge
  #   - results in one matched edge with no updates
  # g_withSideEffectXc_created_YX_withSideEffectXm_matchedX_mergeEXlabel_knows_out_marko_in_vadasX_optionXonCreate_selectXcXX_optionXonMatch_sideEffectXpropertiesXweightX_dropX_selectXmXX_exists
  #   - mergeE(Map) with onMatch(Map)
  #   - matches an edge
  #   - results in matched edge being updated with a side-effect that drops a property that is not updated in the Map

  Scenario: g_V_mergeEXlabel_selfX_optionXonMatch_emptyX
    Given the empty graph
    And the graph initializer of
      """
      g.addV("person").property("name", "marko").property("age", 29).
        addE("self")
      """
    And using the parameter xx1 defined as "m[{\"t[label]\": \"self\"}]"
    And the traversal of
      """
      g.V().mergeE(xx1).option(Merge.onMatch,[:])
      """
    When iterated to list
    Then the result should have a count of 1
    And the graph should return 1 for count of "g.E()"
    And the graph should return 0 for count of "g.E().properties()"
    And the graph should return 1 for count of "g.V()"

  Scenario: g_V_mergeEXlabel_selfX_optionXonMatch_nullX
    Given the empty graph
    And the graph initializer of
      """
      g.addV("person").property("name", "marko").property("age", 29).
        addE("self")
      """
    And using the parameter xx1 defined as "m[{\"t[label]\": \"self\"}]"
    And the traversal of
      """
      g.V().mergeE(xx1).option(Merge.onMatch,null)
      """
    When iterated to list
    Then the result should have a count of 1
    And the graph should return 1 for count of "g.E()"
    And the graph should return 0 for count of "g.E().properties()"
    And the graph should return 1 for count of "g.V()"

  Scenario: g_V_mergeEXemptyX_optionXonCreate_nullX
    Given the empty graph
    And the graph initializer of
      """
      g.addV("person").property("name", "marko").property("age", 29)
      """
    And using the parameter xx1 defined as "m[{\"t[label]\": \"self\", \"D[OUT]\":\"M[outV]\", \"D[IN]\":\"M[inV]\"}]"
    And the traversal of
      """
      g.V().as("v").mergeE(xx1).option(Merge.onCreate,null).option(Merge.outV,select("v")).option(Merge.inV,select("v"))
      """
    When iterated to list
    Then the result should have a count of 1
    And the graph should return 1 for count of "g.E()"
    And the graph should return 1 for count of "g.V()"

  @GremlinLangScriptOnly
  Scenario: g_V_mergeE_inlineXemptyX_optionXonCreate_nullX
    Given the empty graph
    And the graph initializer of
      """
      g.addV("person").property("name", "marko").property("age", 29)
      """
    And the traversal of
      """
      g.V().as("v").mergeE([T.label:"self",OUT:Merge.outV,IN:Merge.inV]).option(Merge.onCreate,null).option(Merge.outV,select("v")).option(Merge.inV,select("v"))
      """
    When iterated to list
    Then the result should have a count of 1
    And the graph should return 1 for count of "g.E()"
    And the graph should return 1 for count of "g.V()"

  Scenario: g_mergeEXemptyX_exists
    Given the empty graph
    And the graph initializer of
      """
      g.addV("person").property("name", "marko").property("age", 29).
        addE("self")
      """
    And the traversal of
      """
      g.mergeE([:])
      """
    When iterated to list
    Then the result should have a count of 1
    And the graph should return 1 for count of "g.E()"
    And the graph should return 1 for count of "g.V()"

  Scenario: g_mergeEXemptyX
    Given the empty graph
    And the graph initializer of
      """
      g.addV("person").property("name", "marko").property("age", 29)
      """
    And the traversal of
      """
      g.mergeE([:])
      """
    When iterated to list
    Then the traversal will raise an error with message containing text of "Out Vertex not specified"

  Scenario: g_V_mergeEXemptyX_two_exist
    Given the empty graph
    And the graph initializer of
      """
      g.addV("person").property("name", "marko").property("age", 29).
        addV("person").property("name", "vadas").property("age", 27)
      """
    And using the parameter xx1 defined as "m[{\"t[label]\": \"self\", \"D[OUT]\":\"M[outV]\", \"D[IN]\":\"M[inV]\"}]"
    And the traversal of
      """
      g.V().as("v").mergeE(xx1).option(Merge.outV,select("v")).option(Merge.inV,select("v"))
      """
    When iterated to list
    Then the result should have a count of 2
    And the graph should return 2 for count of "g.E()"
    And the graph should return 2 for count of "g.V()"

<<<<<<< HEAD
  Scenario: g_V_mergeE_inlineXemptyX_two_exist
    Given the empty graph
    And the graph initializer of
      """
      g.addV("person").property("name", "marko").property("age", 29).
        addV("person").property("name", "vadas").property("age", 27)
      """
    And the traversal of
      """
      g.V().as("v").mergeE([T.label:"self",OUT:Merge.outV,IN:Merge.inV]).option(Merge.outV,select("v")).option(Merge.inV,select("v"))
      """
    When iterated to list
    Then the result should have a count of 2
    And the graph should return 2 for count of "g.E()"
    And the graph should return 2 for count of "g.V()"

  @GremlinLangScriptOnly
=======
>>>>>>> 0eef27f7
  Scenario: g_mergeEXnullX
    Given the empty graph
    And the graph initializer of
      """
      g.addV("person").property("name", "marko").property("age", 29)
      """
    And the traversal of
      """
      g.mergeE(null)
      """
    When iterated to list
    Then the traversal will raise an error with message containing text of "Out Vertex not specified"

  @GremlinLangScriptOnly
  Scenario: g_mergeEXnullvarX
    Given the empty graph
    And the graph initializer of
      """
      g.addV("person").property("name", "marko").property("age", 29)
      """
    And using the parameter xx1 defined as "null"
    And the traversal of
      """
      g.mergeE(xx1)
      """
    When iterated to list
    Then the traversal will raise an error with message containing text of "Out Vertex not specified"

  @GremlinLangScriptOnly
  Scenario: g_V_limitX1X_mergeEXnullvarX
    Given the empty graph
    And the graph initializer of
      """
      g.addV("person").property("name", "marko").property("age", 29)
      """
    And using the parameter xx1 defined as "null"
    And the traversal of
      """
      g.V().limit(1).mergeE(xx1)
      """
    When iterated to list
    Then the traversal will raise an error with message containing text of "Out Vertex not specified"

  # Directions not specified
  Scenario: g_V_mergeEXnullX
    Given the empty graph
    And the graph initializer of
      """
      g.addV("person").property("name", "marko").property("age", 29)
      """
    And the traversal of
      """
      g.V().mergeE(null)
      """
    When iterated to list
    Then the traversal will raise an error with message containing text of "Out Vertex not specified"

  Scenario: g_mergeEXlabel_knows_out_marko_in_vadasX
    Given the empty graph
    And the graph initializer of
      """
      g.addV("person").property("name", "marko").
        addV("person").property("name", "vadas")
      """
    And using the parameter xx1 defined as "m[{\"t[label]\": \"knows\", \"D[OUT]\":\"v[marko]\", \"D[IN]\":\"v[vadas]\"}]"
    And the traversal of
      """
      g.mergeE(xx1)
      """
    When iterated to list
    Then the result should have a count of 1
    And the graph should return 1 for count of "g.V().has(\"person\",\"name\",\"marko\").out(\"knows\").has(\"person\",\"name\",\"vadas\")"

  Scenario: g_withSideEffectXa_label_knows_out_marko_in_vadasX_mergeEXselectXaXX
    Given the empty graph
    And the graph initializer of
      """
      g.addV("person").property("name", "marko").
        addV("person").property("name", "vadas")
      """
    And using the parameter xx1 defined as "m[{\"t[label]\": \"knows\", \"D[OUT]\":\"v[marko]\", \"D[IN]\":\"v[vadas]\"}]"
    And the traversal of
      """
      g.withSideEffect("a",xx1).mergeE(__.select("a"))
      """
    When iterated to list
    Then the result should have a count of 1
    And the graph should return 1 for count of "g.V().has(\"person\",\"name\",\"marko\").out(\"knows\").has(\"person\",\"name\",\"vadas\")"

  Scenario: g_mergeEXlabel_knows_out_marko1_in_vadas1X
    Given the empty graph
    And the graph initializer of
      """
      g.addV("person").property("name", "marko").
        addV("person").property("name", "vadas")
      """
    And using the parameter xx1 defined as "m[{\"t[label]\": \"knows\", \"D[OUT]\":\"v[marko].id\", \"D[IN]\":\"v[vadas].id\"}]"
    And the traversal of
      """
      g.mergeE(xx1)
      """
    When iterated to list
    Then the result should have a count of 1
    And the graph should return 1 for count of "g.V().has(\"person\",\"name\",\"marko\").out(\"knows\").has(\"person\",\"name\",\"vadas\")"

  Scenario: g_mergeEXlabel_knows_out_marko_in_vadas_weight_05X_exists
    Given the empty graph
    And the graph initializer of
      """
      g.addV("person").property("name", "marko").as("a").
        addV("person").property("name", "vadas").as("b").
        addE("knows").from("a").to("b")
      """
    And using the parameter xx1 defined as "m[{\"t[label]\": \"knows\", \"D[OUT]\":\"v[marko]\", \"D[IN]\":\"v[vadas]\", \"weight\":\"d[0.5].d\"}]"
    And the traversal of
      """
      g.mergeE(xx1)
      """
    When iterated to list
    Then the result should have a count of 1
    And the graph should return 1 for count of "g.V().has(\"person\",\"name\",\"marko\").outE(\"knows\").has(\"weight\",0.5).inV().has(\"person\",\"name\",\"vadas\")"
    And the graph should return 2 for count of "g.V().has(\"person\",\"name\",\"marko\").out(\"knows\").has(\"person\",\"name\",\"vadas\")"

  @UserSuppliedVertexIds
  Scenario: g_mergeEXlabel_knows_out_marko_in_vadas_weight_05X
    Given the empty graph
    And using the parameter xx1 defined as "m[{\"t[label]\": \"knows\", \"D[OUT]\":\"100\", \"D[IN]\":\"101\", \"weight\":\"d[0.5].d\"}]"
    And the traversal of
      """
      g.mergeE(xx1)
      """
    When iterated to list
    Then the traversal will raise an error with message containing text of "Vertex does not exist for mergeE"

  @UserSuppliedVertexIds
  Scenario: g_mergeEXlabel_knows_out_marko_in_vadasX_optionXonCreate_created_YX_optionXonMatch_created_NX
    Given the empty graph
    And using the parameter xx1 defined as "m[{\"t[label]\": \"knows\", \"D[OUT]\":\"100\", \"D[IN]\":\"101\"}]"
    And using the parameter xx2 defined as "m[{\"t[label]\": \"knows\", \"D[OUT]\":\"100\", \"D[IN]\":\"101\", \"created\":\"Y\"}]"
    And using the parameter xx3 defined as "m[{\"created\":\"N\"}]"
    And the traversal of
      """
      g.mergeE(xx1).option(Merge.onCreate,xx2).option(Merge.onMatch,xx3)
      """
    When iterated to list
    Then the traversal will raise an error with message containing text of "Vertex does not exist for mergeE"

  Scenario: g_mergeEXlabel_knows_out_marko_in_vadasX_optionXonCreate_created_YX_optionXonMatch_created_NX_exists
    Given the empty graph
    And the graph initializer of
      """
      g.addV("person").property("name", "marko").as("a").
        addV("person").property("name", "vadas").as("b").
        addE("knows").from("a").to("b")
      """
    And using the parameter xx1 defined as "m[{\"t[label]\": \"knows\", \"D[OUT]\":\"v[marko]\", \"D[IN]\":\"v[vadas]\"}]"
    And using the parameter xx2 defined as "m[{\"t[label]\": \"knows\", \"D[OUT]\":\"v[marko]\", \"D[IN]\":\"v[vadas]\",\"created\":\"Y\"}]"
    And using the parameter xx3 defined as "m[{\"created\":\"N\"}]"
    And the traversal of
      """
      g.mergeE(xx1).option(Merge.onCreate,xx2).option(Merge.onMatch,xx3)
      """
    When iterated to list
    Then the result should have a count of 1
    And the graph should return 2 for count of "g.V()"
    And the graph should return 0 for count of "g.E().hasLabel(\"knows\").has(\"created\",\"Y\")"
    And the graph should return 1 for count of "g.E().hasLabel(\"knows\").has(\"created\",\"N\")"

  Scenario: g_mergeEXlabel_knows_out_marko_in_vadasX_optionXonCreate_created_YX_optionXonMatch_created_NX_exists_updated
    Given the empty graph
    And the graph initializer of
      """
      g.addV("person").property("name", "marko").as("a").
        addV("person").property("name", "vadas").as("b").
        addE("knows").from("a").to("b").property("created","Y")
      """
    And using the parameter xx1 defined as "m[{\"t[label]\": \"knows\", \"D[OUT]\":\"v[marko]\", \"D[IN]\":\"v[vadas]\"}]"
    And using the parameter xx2 defined as "m[{\"t[label]\": \"knows\", \"D[OUT]\":\"v[marko]\", \"D[IN]\":\"v[vadas]\",\"created\":\"Y\"}]"
    And using the parameter xx3 defined as "m[{\"created\":\"N\"}]"
    And the traversal of
      """
      g.mergeE(xx1).option(Merge.onCreate,xx2).option(Merge.onMatch,xx3)
      """
    When iterated to list
    Then the result should have a count of 1
    And the graph should return 2 for count of "g.V()"
    And the graph should return 0 for count of "g.E().hasLabel(\"knows\").has(\"created\",\"Y\")"
    And the graph should return 1 for count of "g.E().hasLabel(\"knows\").has(\"created\",\"N\")"

  Scenario: g_V_hasXperson_name_marko_X_mergeEXlabel_knowsX_optionXonCreate_created_YX_optionXonMatch_created_NX_exists_updated
    Given the empty graph
    And the graph initializer of
      """
      g.addV("person").property("name", "marko").as("a").
        addV("person").property("name", "vadas").as("b").
        addE("knows").from("a").to("b").property("created","Y").
        addE("knows").from("a").to("b")
      """
    And using the parameter xx1 defined as "m[{\"t[label]\": \"knows\"}]"
    And using the parameter xx2 defined as "m[{\"t[label]\": \"knows\", \"D[OUT]\":\"v[marko]\", \"D[IN]\":\"v[vadas]\",\"created\":\"Y\"}]"
    And using the parameter xx3 defined as "m[{\"created\":\"N\"}]"
    And the traversal of
      """
      g.V().has("person","name","marko").mergeE(xx1).option(Merge.onCreate,xx2).option(Merge.onMatch,xx3)
      """
    When iterated to list
    Then the result should have a count of 2
    And the graph should return 2 for count of "g.V()"
    And the graph should return 2 for count of "g.E()"
    And the graph should return 0 for count of "g.E().hasLabel(\"knows\").has(\"created\",\"Y\")"
    And the graph should return 2 for count of "g.E().hasLabel(\"knows\").has(\"created\",\"N\")"

  Scenario: g_injectXlabel_knows_out_marko_in_vadasX_mergeE
    Given the empty graph
    And the graph initializer of
      """
      g.addV("person").property("name", "marko").
        addV("person").property("name", "vadas")
      """
    And using the parameter xx1 defined as "m[{\"t[label]\": \"knows\", \"D[OUT]\":\"v[marko]\", \"D[IN]\":\"v[vadas]\"}]"
    And the traversal of
      """
      g.inject(xx1).mergeE()
      """
    When iterated to list
    Then the result should have a count of 1
    And the graph should return 1 for count of "g.V().has(\"person\",\"name\",\"marko\").out(\"knows\").has(\"person\",\"name\",\"vadas\")"

  Scenario: g_mergeEXlabel_knows_in_vadasX_optionXonCreate_created_YX_optionXonMatch_created_NX_exists_updated
    Given the empty graph
    And the graph initializer of
      """
      g.addV("person").property("name", "marko").as("a").
        addV("person").property("name", "vadas").as("b").
        addE("knows").from("a").to("b").property("created","Y").
        addE("knows").from("b").to("a").property("created","Y")
      """
    And using the parameter xx1 defined as "m[{\"t[label]\": \"knows\", \"D[IN]\":\"v[vadas]\"}]"
    And using the parameter xx2 defined as "m[{\"t[label]\": \"knows\", \"D[OUT]\":\"v[marko]\", \"D[IN]\":\"v[vadas]\",\"created\":\"Y\"}]"
    And using the parameter xx3 defined as "m[{\"created\":\"N\"}]"
    And the traversal of
      """
      g.mergeE(xx1).option(Merge.onCreate,xx2).option(Merge.onMatch,xx3)
      """
    When iterated to list
    Then the result should have a count of 1
    And the graph should return 2 for count of "g.V()"
    And the graph should return 2 for count of "g.E()"
    And the graph should return 1 for count of "g.E().hasLabel(\"knows\").has(\"created\",\"Y\")"
    And the graph should return 1 for count of "g.E().hasLabel(\"knows\").has(\"created\",\"N\").inV().has(\"name\",\"vadas\")"

  Scenario: g_mergeEXlabel_knows_out_vadasX_optionXonCreate_created_YX_optionXonMatch_created_NX_exists_updated
    Given the empty graph
    And the graph initializer of
      """
      g.addV("person").property("name", "marko").as("a").
        addV("person").property("name", "vadas").as("b").
        addE("knows").from("a").to("b").property("created","Y").
        addE("knows").from("b").to("a").property("created","Y")
      """
    And using the parameter xx1 defined as "m[{\"t[label]\": \"knows\", \"D[OUT]\":\"v[vadas]\"}]"
    And using the parameter xx2 defined as "m[{\"t[label]\": \"knows\", \"D[OUT]\":\"v[marko]\", \"D[IN]\":\"v[vadas]\",\"created\":\"Y\"}]"
    And using the parameter xx3 defined as "m[{\"created\":\"N\"}]"
    And the traversal of
      """
      g.mergeE(xx1).option(Merge.onCreate,xx2).option(Merge.onMatch,xx3)
      """
    When iterated to list
    Then the result should have a count of 1
    And the graph should return 2 for count of "g.V()"
    And the graph should return 2 for count of "g.E()"
    And the graph should return 1 for count of "g.E().hasLabel(\"knows\").has(\"created\",\"Y\")"
    And the graph should return 1 for count of "g.E().hasLabel(\"knows\").has(\"created\",\"N\").outV().has(\"name\",\"vadas\")"

  Scenario: g_mergeEXout_vadasX_optionXonCreate_created_YX_optionXonMatch_created_NX_exists_updated
    Given the empty graph
    And the graph initializer of
      """
      g.addV("person").property("name", "marko").as("a").
        addV("person").property("name", "vadas").as("b").
        addE("knows").from("a").to("b").property("created","Y").
        addE("knows").from("b").to("a").property("created","Y")
      """
    And using the parameter xx1 defined as "m[{\"D[OUT]\":\"v[vadas]\"}]"
    And using the parameter xx2 defined as "m[{\"t[label]\": \"knows\", \"D[OUT]\":\"v[marko]\", \"D[IN]\":\"v[vadas]\",\"created\":\"Y\"}]"
    And using the parameter xx3 defined as "m[{\"created\":\"N\"}]"
    And the traversal of
      """
      g.mergeE(xx1).option(Merge.onCreate,xx2).option(Merge.onMatch,xx3)
      """
    When iterated to list
    Then the result should have a count of 1
    And the graph should return 2 for count of "g.V()"
    And the graph should return 2 for count of "g.E()"
    And the graph should return 1 for count of "g.E().hasLabel(\"knows\").has(\"created\",\"Y\")"
    And the graph should return 1 for count of "g.E().hasLabel(\"knows\").has(\"created\",\"N\").outV().has(\"name\",\"vadas\")"

  Scenario: g_V_hasXperson_name_marko_X_mergeEXlabel_self_out_vadas1_in_vadas1X
    Given the empty graph
    And the graph initializer of
      """
      g.addV("person").property("name", "marko").
        addV("person").property("name", "vadas")
      """
    And using the parameter xx1 defined as "m[{\"t[label]\": \"self\", \"D[OUT]\":\"v[vadas].id\", \"D[IN]\":\"v[vadas].id\"}]"
    And the traversal of
      """
      g.V().has("person","name","marko").mergeE(xx1)
      """
    When iterated to list
    Then the result should have a count of 1
    And the graph should return 2 for count of "g.V()"
    And the graph should return 1 for count of "g.E()"
    And the graph should return 2 for count of "g.E().hasLabel(\"self\").bothV().has(\"name\",\"vadas\")"

  Scenario: g_withSideEffectXc_created_YX_withSideEffectXm_matchedX_mergeEXlabel_knows_out_marko_in_vadasX_optionXonCreate_selectXcXX_optionXonMatch_selectXmXX_exists
    Given the empty graph
    And the graph initializer of
      """
      g.addV("person").property("name", "marko").as("a").
        addV("person").property("name", "vadas").as("b").
        addE("knows").from("a").to("b")
      """
    And using the parameter xx1 defined as "m[{\"t[label]\": \"knows\", \"D[OUT]\":\"v[marko]\", \"D[IN]\":\"v[vadas]\"}]"
    And using the parameter xx2 defined as "m[{\"t[label]\": \"knows\", \"D[OUT]\":\"v[marko]\", \"D[IN]\":\"v[vadas]\",\"created\":\"Y\"}]"
    And using the parameter xx3 defined as "m[{\"created\":\"N\"}]"
    And the traversal of
      """
      g.withSideEffect("c",xx2).withSideEffect("m",xx3).
        mergeE(xx1).option(Merge.onCreate,__.select("c")).option(Merge.onMatch,__.select("m"))
      """
    When iterated to list
    Then the result should have a count of 1
    And the graph should return 2 for count of "g.V()"
    And the graph should return 0 for count of "g.E().hasLabel(\"knows\").has(\"created\",\"Y\")"
    And the graph should return 1 for count of "g.E().hasLabel(\"knows\").has(\"created\",\"N\")"

  Scenario: g_withSideEffectXc_created_YX_withSideEffectXm_matchedX_mergeEXlabel_knows_out_marko_in_vadasX_optionXonCreate_selectXcXX_optionXonMatch_selectXmXX
    Given the empty graph
    And the graph initializer of
      """
      g.addV("person").property("name", "marko").as("a").
        addV("person").property("name", "vadas").as("b")
      """
    And using the parameter xx1 defined as "m[{\"t[label]\": \"knows\", \"D[OUT]\":\"v[marko]\", \"D[IN]\":\"v[vadas]\"}]"
    And using the parameter xx2 defined as "m[{\"t[label]\": \"knows\", \"D[OUT]\":\"v[marko]\", \"D[IN]\":\"v[vadas]\",\"created\":\"Y\"}]"
    And using the parameter xx3 defined as "m[{\"created\":\"N\"}]"
    And the traversal of
      """
      g.withSideEffect("c",xx2).withSideEffect("m",xx3).
        mergeE(xx1).option(Merge.onCreate, __.select("c")).option(Merge.onMatch, __.select("m"))
      """
    When iterated to list
    Then the result should have a count of 1
    And the graph should return 2 for count of "g.V()"
    And the graph should return 1 for count of "g.E()"
    And the graph should return 1 for count of "g.E().hasLabel(\"knows\").has(\"created\",\"Y\")"
    And the graph should return 0 for count of "g.E().hasLabel(\"knows\").has(\"created\",\"N\")"

  Scenario: g_withSideEffectXc_created_YX_withSideEffectXm_matchedX_mergeEXlabel_knows_out_marko1_in_vadas1X_optionXonCreate_selectXcXX_optionXonMatch_selectXmXX
    Given the empty graph
    And the graph initializer of
      """
      g.addV("person").property("name", "marko").as("a").
        addV("person").property("name", "vadas").as("b")
      """
    And using the parameter xx1 defined as "m[{\"t[label]\": \"knows\", \"D[OUT]\":\"v[marko].id\", \"D[IN]\":\"v[vadas].id\"}]"
    And using the parameter xx2 defined as "m[{\"t[label]\": \"knows\", \"D[OUT]\":\"v[marko].id\", \"D[IN]\":\"v[vadas].id\",\"created\":\"Y\"}]"
    And using the parameter xx3 defined as "m[{\"created\":\"N\"}]"
    And the traversal of
      """
      g.withSideEffect("c",xx2).withSideEffect("m",xx3).
        mergeE(xx1).option(Merge.onCreate, __.select("c")).option(Merge.onMatch, __.select("m"))
      """
    When iterated to list
    Then the result should have a count of 1
    And the graph should return 2 for count of "g.V()"
    And the graph should return 1 for count of "g.E()"
    And the graph should return 1 for count of "g.E().hasLabel(\"knows\").has(\"created\",\"Y\")"
    And the graph should return 0 for count of "g.E().hasLabel(\"knows\").has(\"created\",\"N\")"

  Scenario: g_mergeEXlabel_knows_out_marko_in_vadasX_aliased_direction
    Given the empty graph
    And the graph initializer of
      """
      g.addV("person").property("name", "marko").
        addV("person").property("name", "vadas")
      """
    And using the parameter xx1 defined as "m[{\"t[label]\": \"knows\", \"D[from]\":\"v[marko]\", \"D[to]\":\"v[vadas]\"}]"
    And the traversal of
      """
      g.mergeE(xx1)
      """
    When iterated to list
    Then the result should have a count of 1
    And the graph should return 1 for count of "g.V().has(\"person\",\"name\",\"marko\").out(\"knows\").has(\"person\",\"name\",\"vadas\")"

  Scenario: g_injectXlabel_knows_out_marko_in_vadas_label_self_out_vadas_in_vadasX
    Given the empty graph
    And the graph initializer of
      """
      g.addV("person").property("name", "marko").
        addV("person").property("name", "vadas")
      """
    And using the parameter xx1 defined as "m[{\"t[label]\": \"knows\", \"D[OUT]\":\"v[marko]\", \"D[IN]\":\"v[vadas]\"}]"
    And using the parameter xx2 defined as "m[{\"t[label]\": \"self\", \"D[OUT]\":\"v[vadas]\", \"D[IN]\":\"v[vadas]\"}]"
    And the traversal of
      """
      g.inject(xx1, xx2).mergeE()
      """
    When iterated to list
    Then the result should have a count of 2
    And the graph should return 2 for count of "g.V()"
    And the graph should return 2 for count of "g.E()"
    And the graph should return 1 for count of "g.V().has(\"person\",\"name\",\"marko\").out(\"knows\").has(\"person\",\"name\",\"vadas\")"
    And the graph should return 1 for count of "g.V().has(\"person\",\"name\",\"vadas\").out(\"self\").has(\"person\",\"name\",\"vadas\")"

  Scenario: g_withSideEffectXc_created_YX_withSideEffectXm_matchedX_mergeEXlabel_knows_out_marko_in_vadasX_optionXonCreate_selectXcXX_optionXonMatch_sideEffectXpropertiesXweightX_dropX_selectXmXX_exists
    Given the empty graph
    And the graph initializer of
      """
      g.addV("person").property("name", "marko").as("a").
        addV("person").property("name", "vadas").as("b").
        addE("knows").property("weight", 1.0d).from("a").to("b")
      """
    And using the parameter xx1 defined as "m[{\"t[label]\": \"knows\", \"D[OUT]\":\"v[marko]\", \"D[IN]\":\"v[vadas]\"}]"
    And using the parameter xx2 defined as "m[{\"t[label]\": \"knows\", \"D[OUT]\":\"v[marko]\", \"D[IN]\":\"v[vadas]\",\"created\":\"Y\"}]"
    And using the parameter xx3 defined as "m[{\"created\":\"N\"}]"
    And the traversal of
      """
      g.withSideEffect("c",xx2).withSideEffect("m",xx3).
        mergeE(xx1).
          option(Merge.onCreate, __.select("c")).
          option(Merge.onMatch, __.sideEffect(__.properties("weight").drop()).select("m"))
      """
    When iterated to list
    Then the result should have a count of 1
    And the graph should return 2 for count of "g.V()"
    And the graph should return 0 for count of "g.E().hasLabel(\"knows\").has(\"created\",\"Y\")"
    And the graph should return 1 for count of "g.E().hasLabel(\"knows\").has(\"created\",\"N\")"
    And the graph should return 0 for count of "g.E().hasLabel(\"knows\").has(\"weight\")"

  Scenario: g_mergeE_with_outVinV_options_map
    Given the empty graph
    And the graph initializer of
      """
      g.addV("person").property("name", "marko").
        addV("person").property("name", "vadas")
      """
    And using the parameter xx1 defined as "m[{ \"D[OUT]\": \"M[outV]\", \"D[IN]\": \"M[inV]\", \"t[label]\": \"knows\"}]"
    And using the parameter xx2 defined as "m[{\"t[id]\": \"v[marko].id\"}]"
    And using the parameter xx3 defined as "m[{\"t[id]\": \"v[vadas].id\"}]"
    And the traversal of
      """
      g.mergeE(xx1).option(outV, xx2).option(inV, xx3)
      """
    When iterated to list
    Then the result should have a count of 1
    And the graph should return 2 for count of "g.V()"
    And the graph should return 1 for count of "g.V().has(\"name\",\"marko\").out(\"knows\").has(\"name\",\"vadas\")"

  Scenario: g_mergeE_inline_with_outVinV_options_map
    Given the empty graph
    And the graph initializer of
      """
      g.addV("person").property("name", "marko").
        addV("person").property("name", "vadas")
      """
    And using the parameter xx1 defined as "m[{\"t[id]\": \"v[marko].id\"}]"
    And using the parameter xx2 defined as "m[{\"t[id]\": \"v[vadas].id\"}]"
    And the traversal of
      """
      g.mergeE([OUT:Merge.outV,IN:Merge.inV,T.label:"knows"]).option(outV, xx1).option(inV, xx2)
      """
    When iterated to list
    Then the result should have a count of 1
    And the graph should return 2 for count of "g.V()"
    And the graph should return 1 for count of "g.V().has(\"name\",\"marko\").out(\"knows\").has(\"name\",\"vadas\")"

  Scenario: g_mergeE_with_outVinV_options_select
    Given the empty graph
    And the graph initializer of
      """
      g.addV("person").property("name", "marko").
       addV("person").property("name", "vadas")
      """
    And using the parameter xx1 defined as "m[{ \"D[OUT]\": \"M[outV]\", \"D[IN]\": \"M[inV]\", \"t[label]\": \"knows\"}]"
    And using the parameter vid1 defined as "v[marko].id"
    And using the parameter vid2 defined as "v[vadas].id"
    And the traversal of
      """
      g.V(vid1).as("x").V(vid2).as("y").mergeE(xx1).option(outV, select("x")).option(inV, select("y"))
      """
    When iterated to list
    Then the result should have a count of 1
    And the graph should return 2 for count of "g.V()"
    And the graph should return 1 for count of "g.V().has(\"name\",\"marko\").out(\"knows\").has(\"name\",\"vadas\")"

  Scenario: g_mergeE_inline_with_outVinV_options_select
    Given the empty graph
    And the graph initializer of
      """
      g.addV("person").property("name", "marko").
       addV("person").property("name", "vadas")
      """
    And using the parameter vid1 defined as "v[marko].id"
    And using the parameter vid2 defined as "v[vadas].id"
    And the traversal of
      """
      g.V(vid1).as("x").V(vid2).as("y").mergeE([OUT:Merge.outV,IN:Merge.inV,T.label:"knows"]).option(outV, select("x")).option(inV, select("y"))
      """
    When iterated to list
    Then the result should have a count of 1
    And the graph should return 2 for count of "g.V()"
    And the graph should return 1 for count of "g.V().has(\"name\",\"marko\").out(\"knows\").has(\"name\",\"vadas\")"

  # onCreate inherits from merge and can specify an eid
  @UserSuppliedEdgeIds
  Scenario: g_mergeE_with_eid_specified_and_inheritance_1
    Given the empty graph
    And the graph initializer of
      """
      g.addV("person").property("name", "marko").
        addV("person").property("name", "vadas")
      """
    And using the parameter xx1 defined as "m[{\"D[OUT]\": \"v[marko].id\", \"D[IN]\": \"v[vadas].id\", \"t[label]\": \"knows\"}]"
    And using the parameter xx2 defined as "m[{\"t[id]\": \"201\"}]"
    And the traversal of
      """
      g.mergeE(xx1).option(onCreate, xx2)
      """
    When iterated to list
    Then the result should have a count of 1
    And the graph should return 2 for count of "g.V()"
    And the graph should return 1 for count of "g.E()"
    And the graph should return 1 for count of "g.E(\"201\")"
    And the graph should return 1 for count of "g.V().has(\"name\",\"marko\").out(\"knows\").has(\"name\",\"vadas\")"

  # onCreate inherits from merge and can specify an eid
  @UserSuppliedEdgeIds
  Scenario: g_mergeE_with_eid_specified_and_inheritance_2
    Given the empty graph
    And the graph initializer of
      """
      g.addV("person").property("name", "marko").
        addV("person").property("name", "vadas")
      """
    And using the parameter xx1 defined as "m[{\"t[id]\": \"201\"}]"
    And using the parameter xx2 defined as "m[{\"D[OUT]\": \"v[marko].id\", \"D[IN]\": \"v[vadas].id\", \"t[label]\": \"knows\"}]"
    And the traversal of
      """
      g.mergeE(xx1).option(onCreate, xx2)
      """
    When iterated to list
    Then the result should have a count of 1
    And the graph should return 2 for count of "g.V()"
    And the graph should return 1 for count of "g.E()"
    And the graph should return 1 for count of "g.E(\"201\")"
    And the graph should return 1 for count of "g.V().has(\"name\",\"marko\").out(\"knows\").has(\"name\",\"vadas\")"

  # cannot override Direction.OUT in onCreate
  Scenario: g_mergeE_outV_override_prohibited
    Given the empty graph
    And the graph initializer of
      """
      g.addV("person").property("name", "marko").
        addV("person").property("name", "vadas")
      """
    And using the parameter xx1 defined as "m[{\"D[OUT]\" : \"v[marko].id\", \"D[IN]\" : \"v[vadas].id\", \"t[label]\": \"knows\"}]"
    And using the parameter xx2 defined as "m[{\"D[OUT]\" : \"v[vadas].id\"}]"
    And the traversal of
      """
      g.mergeE(xx1).option(onCreate, xx2)
      """
    When iterated to list
    Then the traversal will raise an error with message containing text of "option(onCreate) cannot override values from merge() argument"

  # cannot override Direction.IN in onCreate
  Scenario: g_mergeE_inV_override_prohibited
    Given the empty graph
    And the graph initializer of
      """
      g.addV("person").property("name", "marko").
        addV("person").property("name", "vadas")
      """
    And using the parameter xx1 defined as "m[{\"D[OUT]\" : \"v[marko].id\", \"D[IN]\" : \"v[vadas].id\", \"t[label]\": \"knows\"}]"
    And using the parameter xx2 defined as "m[{\"D[IN]\" : \"v[marko].id\"}]"
    And the traversal of
      """
      g.mergeE(xx1).option(onCreate, xx2)
      """
    When iterated to list
    Then the traversal will raise an error with message containing text of "option(onCreate) cannot override values from merge() argument"

  # cannot override T.label in onCreate
  Scenario: g_mergeE_label_override_prohibited
    Given the empty graph
    And the graph initializer of
      """
      g.addV("person").property("name", "marko").
        addV("person").property("name", "vadas")
      """
    And using the parameter xx1 defined as "m[{\"D[OUT]\" : \"v[marko].id\", \"D[IN]\" : \"v[vadas].id\", \"t[label]\": \"knows\"}]"
    And using the parameter xx2 defined as "m[{\"t[label]\": \"likes\"}]"
    And the traversal of
      """
      g.mergeE(xx1).option(onCreate, xx2)
      """
    When iterated to list
    Then the traversal will raise an error with message containing text of "option(onCreate) cannot override values from merge() argument"

  # cannot override T.id in onCreate
  @UserSuppliedEdgeIds
  Scenario: g_mergeE_id_override_prohibited
    Given the empty graph
    And the graph initializer of
      """
      g.addV("person").property("name", "marko").
        addV("person").property("name", "vadas")
      """
    And using the parameter xx1 defined as "m[{\"D[OUT]\" : \"v[marko].id\", \"D[IN]\" : \"v[vadas].id\", \"t[label]\": \"knows\", \"t[id]\": \"101\"}]"
    And using the parameter xx2 defined as "m[{\"t[id]\": \"201\"}]"
    And the traversal of
      """
      g.mergeE(xx1).option(onCreate, xx2)
      """
    When iterated to list
    Then the traversal will raise an error with message containing text of "option(onCreate) cannot override values from merge() argument"

  # combining mergeV and mergeE when vertices do not exist
  Scenario: g_mergeV_mergeE_combination_new_vertices
    Given the empty graph
    And using the parameter xx1 defined as "m[{\"name\": \"marko\", \"t[label]\": \"person\"}]"
    And using the parameter xx2 defined as "m[{\"name\": \"vadas\", \"t[label]\": \"person\"}]"
    And using the parameter xx3 defined as "m[{\"D[OUT]\": \"M[outV]\", \"D[IN]\": \"M[inV]\", \"t[label]\": \"knows\"}]"
    And the traversal of
      """
      g.mergeV(xx1).as("outV").mergeV(xx2).as("inV").mergeE(xx3).option(outV, select("outV")).option(inV, select("inV"))
      """
    When iterated to list
    Then the result should have a count of 1
    And the graph should return 2 for count of "g.V()"
    And the graph should return 1 for count of "g.E()"
    And the graph should return 1 for count of "g.V().has(\"name\",\"marko\").out(\"knows\").has(\"name\",\"vadas\")"

  # combining mergeV and mergeE when vertices exist
  Scenario: g_mergeV_mergeE_combination_existing_vertices
    Given the empty graph
    And the graph initializer of
      """
      g.addV("person").property("name", "marko").
        addV("person").property("name", "vadas")
      """
    And using the parameter xx1 defined as "m[{\"t[id]\": \"v[marko].id\", \"t[label]\": \"person\"}]"
    And using the parameter xx2 defined as "m[{\"t[id]\": \"v[vadas].id\", \"t[label]\": \"person\"}]"
    And using the parameter xx3 defined as "m[{\"D[OUT]\": \"M[outV]\", \"D[IN]\": \"M[inV]\", \"t[label]\": \"knows\"}]"
    And the traversal of
      """
      g.mergeV(xx1).as("outV").mergeV(xx2).as("inV").mergeE(xx3).option(outV, select("outV")).option(inV, select("inV"))
      """
    When iterated to list
    Then the result should have a count of 1
    And the graph should return 2 for count of "g.V()"
    And the graph should return 1 for count of "g.E()"
    And the graph should return 1 for count of "g.V().has(\"name\",\"marko\").out(\"knows\").has(\"name\",\"vadas\")"

  # cannot use hidden namespace for label key for onMatch
  Scenario: g_V_asXvX_mergeEXxx1X_optionXMerge_onMatch_xx2X_optionXMerge_outV_selectXvXX_optionXMerge_inV_selectXvXX
    Given the empty graph
    And the graph initializer of
      """
      g.addV("person").property("name", "marko").property("age", 29)
      """
    And using the parameter xx1 defined as "m[{\"t[label]\": \"self\", \"D[OUT]\":\"M[outV]\", \"D[IN]\":\"M[inV]\"}]"
    And using the parameter xx2 defined as "m[{\"~label\":\"vertex\"}]"
    And the traversal of
      """
      g.V().as("v").mergeE(xx1).option(Merge.onMatch,xx2).option(Merge.outV,select("v")).option(Merge.inV,select("v"))
      """
    When iterated to list
    Then the traversal will raise an error with message containing text of "Property key can not be a hidden key: ~label"

  Scenario: g_V_mergeEXlabel_knows_out_marko_in_vadasX_optionXonMatch_sideEffectXpropertyXweight_0XX_constantXemptyXX
    Given the empty graph
    And the graph initializer of
      """
      g.addV("person").property("name", "marko").as("a").
        addV("person").property("name", "vadas").as("b").
        addE("knows").property("weight", 1).from("a").to("b")
      """
    And using the parameter xx1 defined as "m[{\"t[label]\": \"knows\", \"D[OUT]\":\"v[marko]\", \"D[IN]\":\"v[vadas]\"}]"
    And the traversal of
      """
      g.V().mergeE(xx1).
              option(Merge.onMatch, __.sideEffect(__.property("weight", 0)).constant([:]))
      """
    When iterated to list
    Then the result should have a count of 2
    And the graph should return 2 for count of "g.V()"
    And the graph should return 1 for count of "g.E()"
    And the graph should return 1 for count of "g.E().hasLabel(\"knows\").has(\"weight\",0)"

  Scenario: g_mergeEXlabel_knows_out_marko_in_vadasX_optionXonMatch_sideEffectXpropertyXweight_0XX_constantXemptyXX
    Given the empty graph
    And the graph initializer of
      """
      g.addV("person").property("name", "marko").as("a").
        addV("person").property("name", "vadas").as("b").
        addE("knows").property("weight", 1).from("a").to("b")
      """
    And using the parameter xx1 defined as "m[{\"t[label]\": \"knows\", \"D[OUT]\":\"v[marko]\", \"D[IN]\":\"v[vadas]\"}]"
    And the traversal of
      """
      g.mergeE(xx1).
          option(Merge.onMatch, __.sideEffect(__.property("weight", 0)).constant([:]))
      """
    When iterated to list
    Then the result should have a count of 1
    And the graph should return 2 for count of "g.V()"
    And the graph should return 0 for count of "g.E().hasLabel(\"knows\").has(\"weight\",1)"
    And the graph should return 1 for count of "g.E().hasLabel(\"knows\").has(\"weight\",0)"
    And the graph should return 0 for count of "g.V().has(\"weight\")"

  Scenario: g_injectXlist1_list2X_mergeEXlimitXlocal_1XX_optionXonCreate_rangeXlocal_1_2XX_optionXonMatch_tailXlocalXX_to_match
    Given the empty graph
    And the graph initializer of
      """
      g.addV("person").property("name", "marko").property("age", 29).as("marko").
        addV("person").property("name", "vadas").property("age", 27).as("vadas").
        addV("software").property("name", "lop").property("lang", "java").as("lop").
        addV("person").property("name","josh").property("age", 32).as("josh").
        addV("software").property("name", "ripple").property("lang", "java").as("ripple").
        addV("person").property("name", "peter").property("age", 35).as('peter').
        addE("knows").from("marko").to("vadas").property("weight", 0.5d).
        addE("knows").from("marko").to("josh").property("weight", 1.0d).
        addE("created").from("marko").to("lop").property("weight", 0.4d).
        addE("created").from("josh").to("ripple").property("weight", 1.0d).
        addE("created").from("josh").to("lop").property("weight", 0.4d).
        addE("created").from("peter").to("lop").property("weight", 0.2d)
      """
    And using the parameter xx1 defined as "m[{\"t[label]\": \"knows\", \"D[OUT]\":\"v[marko]\", \"D[IN]\":\"v[vadas]\"}]"
    And using the parameter xx2 defined as "m[{\"created\": \"N\"}]"
    And the traversal of
      """
      g.inject(xx1, xx1, xx2).
        fold().as("m").
        mergeE(__.select("m").limit(Scope.local,1)).
          option(Merge.onCreate, __.select("m").range(Scope.local, 1, 2)).
          option(Merge.onMatch, __.select("m").tail(Scope.local))
      """
    When iterated to list
    Then the result should have a count of 1
    And the graph should return 6 for count of "g.V()"
    And the graph should return 6 for count of "g.E()"
    And the graph should return 1 for count of "g.E().has(\"created\",\"N\")"
    And the graph should return 1 for count of "g.V().has(\"person\",\"name\",\"marko\").outE(\"knows\").has(\"created\",\"N\").inV().has(\"person\",\"name\",\"vadas\")"

  Scenario: g_injectXlist1_list2X_mergeEXlimitXlocal_1XX_optionXonCreate_rangeXlocal_1_2XX_optionXonMatch_tailXlocalXX_to_create
    Given the empty graph
    And the graph initializer of
      """
      g.addV("person").property("name", "marko").property("age", 29).as("marko").
        addV("person").property("name", "vadas").property("age", 27).as("vadas").
        addV("software").property("name", "lop").property("lang", "java").as("lop").
        addV("person").property("name","josh").property("age", 32).as("josh").
        addV("software").property("name", "ripple").property("lang", "java").as("ripple").
        addV("person").property("name", "peter").property("age", 35).as('peter').
        addE("knows").from("marko").to("vadas").property("weight", 0.5d).
        addE("knows").from("marko").to("josh").property("weight", 1.0d).
        addE("created").from("marko").to("lop").property("weight", 0.4d).
        addE("created").from("josh").to("ripple").property("weight", 1.0d).
        addE("created").from("josh").to("lop").property("weight", 0.4d).
        addE("created").from("peter").to("lop").property("weight", 0.2d)
      """
    And using the parameter xx1 defined as "m[{\"t[label]\": \"self\", \"D[OUT]\":\"v[vadas]\", \"D[IN]\":\"v[vadas]\"}]"
    And using the parameter xx2 defined as "m[{\"created\": \"N\"}]"
    And the traversal of
      """
      g.inject(xx1, xx1, xx2).
        fold().as("m").
        mergeE(__.select("m").limit(Scope.local,1)).
          option(Merge.onCreate, __.select("m").range(Scope.local, 1, 2)).
          option(Merge.onMatch, __.select("m").tail(Scope.local))
      """
    When iterated to list
    Then the result should have a count of 1
    And the graph should return 6 for count of "g.V()"
    And the graph should return 7 for count of "g.E()"
    And the graph should return 7 for count of "g.E().hasNot(\"created\")"
    And the graph should return 1 for count of "g.V().has(\"person\",\"name\",\"marko\").outE(\"knows\").hasNot(\"created\").inV().has(\"person\",\"name\",\"vadas\")"
    And the graph should return 1 for count of "g.V().has(\"person\",\"name\",\"vadas\").outE(\"self\").hasNot(\"weight\").inV().has(\"person\",\"name\",\"vadas\")"<|MERGE_RESOLUTION|>--- conflicted
+++ resolved
@@ -242,7 +242,6 @@
     And the graph should return 2 for count of "g.E()"
     And the graph should return 2 for count of "g.V()"
 
-<<<<<<< HEAD
   Scenario: g_V_mergeE_inlineXemptyX_two_exist
     Given the empty graph
     And the graph initializer of
@@ -260,8 +259,6 @@
     And the graph should return 2 for count of "g.V()"
 
   @GremlinLangScriptOnly
-=======
->>>>>>> 0eef27f7
   Scenario: g_mergeEXnullX
     Given the empty graph
     And the graph initializer of
@@ -986,6 +983,40 @@
     And the graph should return 0 for count of "g.V().has(\"weight\")"
 
   Scenario: g_injectXlist1_list2X_mergeEXlimitXlocal_1XX_optionXonCreate_rangeXlocal_1_2XX_optionXonMatch_tailXlocalXX_to_match
+    Given the empty graph
+    And the graph initializer of
+      """
+      g.addV("person").property("name", "marko").property("age", 29).as("marko").
+        addV("person").property("name", "vadas").property("age", 27).as("vadas").
+        addV("software").property("name", "lop").property("", "java").as("lop").
+        addV("person").property("name","josh").property("age", 32).as("josh").
+        addV("software").property("name", "ripple").property("lang", "java").as("ripple").
+        addV("person").property("name", "peter").property("age", 35).as('peter').
+        addE("knows").from("marko").to("vadas").property("weight", 0.5d).
+        addE("knows").from("marko").to("josh").property("weight", 1.0d).
+        addE("created").from("marko").to("lop").property("weight", 0.4d).
+        addE("created").from("josh").to("ripple").property("weight", 1.0d).
+        addE("created").from("josh").to("lop").property("weight", 0.4d).
+        addE("created").from("peter").to("lop").property("weight", 0.2d)
+      """
+    And using the parameter xx1 defined as "m[{\"t[label]\": \"knows\", \"D[OUT]\":\"v[marko]\", \"D[IN]\":\"v[vadas]\"}]"
+    And using the parameter xx2 defined as "m[{\"created\": \"N\"}]"
+    And the traversal of
+      """
+      g.inject(xx1, xx1, xx2).
+        fold().as("m").
+        mergeE(__.select("m").limit(Scope.local,1)).
+          option(Merge.onCreate, __.select("m").range(Scope.local, 1, 2)).
+          option(Merge.onMatch, __.select("m").tail(Scope.local))
+      """
+    When iterated to list
+    Then the result should have a count of 1
+    And the graph should return 6 for count of "g.V()"
+    And the graph should return 6 for count of "g.E()"
+    And the graph should return 1 for count of "g.E().has(\"created\",\"N\")"
+    And the graph should return 1 for count of "g.V().has(\"person\",\"name\",\"marko\").outE(\"knows\").has(\"created\",\"N\").inV().has(\"person\",\"name\",\"vadas\")"
+
+  Scenario: g_injectXlist1_list2X_mergeEXlimitXlocal_1XX_optionXonCreate_rangeXlocal_1_2XX_optionXonMatch_tailXlocalXX_to_create
     Given the empty graph
     And the graph initializer of
       """
@@ -1002,7 +1033,7 @@
         addE("created").from("josh").to("lop").property("weight", 0.4d).
         addE("created").from("peter").to("lop").property("weight", 0.2d)
       """
-    And using the parameter xx1 defined as "m[{\"t[label]\": \"knows\", \"D[OUT]\":\"v[marko]\", \"D[IN]\":\"v[vadas]\"}]"
+    And using the parameter xx1 defined as "m[{\"t[label]\": \"self\", \"D[OUT]\":\"v[vadas]\", \"D[IN]\":\"v[vadas]\"}]"
     And using the parameter xx2 defined as "m[{\"created\": \"N\"}]"
     And the traversal of
       """
@@ -1015,40 +1046,6 @@
     When iterated to list
     Then the result should have a count of 1
     And the graph should return 6 for count of "g.V()"
-    And the graph should return 6 for count of "g.E()"
-    And the graph should return 1 for count of "g.E().has(\"created\",\"N\")"
-    And the graph should return 1 for count of "g.V().has(\"person\",\"name\",\"marko\").outE(\"knows\").has(\"created\",\"N\").inV().has(\"person\",\"name\",\"vadas\")"
-
-  Scenario: g_injectXlist1_list2X_mergeEXlimitXlocal_1XX_optionXonCreate_rangeXlocal_1_2XX_optionXonMatch_tailXlocalXX_to_create
-    Given the empty graph
-    And the graph initializer of
-      """
-      g.addV("person").property("name", "marko").property("age", 29).as("marko").
-        addV("person").property("name", "vadas").property("age", 27).as("vadas").
-        addV("software").property("name", "lop").property("lang", "java").as("lop").
-        addV("person").property("name","josh").property("age", 32).as("josh").
-        addV("software").property("name", "ripple").property("lang", "java").as("ripple").
-        addV("person").property("name", "peter").property("age", 35).as('peter').
-        addE("knows").from("marko").to("vadas").property("weight", 0.5d).
-        addE("knows").from("marko").to("josh").property("weight", 1.0d).
-        addE("created").from("marko").to("lop").property("weight", 0.4d).
-        addE("created").from("josh").to("ripple").property("weight", 1.0d).
-        addE("created").from("josh").to("lop").property("weight", 0.4d).
-        addE("created").from("peter").to("lop").property("weight", 0.2d)
-      """
-    And using the parameter xx1 defined as "m[{\"t[label]\": \"self\", \"D[OUT]\":\"v[vadas]\", \"D[IN]\":\"v[vadas]\"}]"
-    And using the parameter xx2 defined as "m[{\"created\": \"N\"}]"
-    And the traversal of
-      """
-      g.inject(xx1, xx1, xx2).
-        fold().as("m").
-        mergeE(__.select("m").limit(Scope.local,1)).
-          option(Merge.onCreate, __.select("m").range(Scope.local, 1, 2)).
-          option(Merge.onMatch, __.select("m").tail(Scope.local))
-      """
-    When iterated to list
-    Then the result should have a count of 1
-    And the graph should return 6 for count of "g.V()"
     And the graph should return 7 for count of "g.E()"
     And the graph should return 7 for count of "g.E().hasNot(\"created\")"
     And the graph should return 1 for count of "g.V().has(\"person\",\"name\",\"marko\").outE(\"knows\").hasNot(\"created\").inV().has(\"person\",\"name\",\"vadas\")"
